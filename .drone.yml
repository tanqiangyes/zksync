--- conflicted
+++ resolved
@@ -15,13 +15,8 @@
   image: drillster/drone-volume-cache
   settings:
     mount:
-<<<<<<< HEAD
-    - ./target/cargo
+    - ./target/rust-ci-cache
     - ./keys/setup
-=======
-    - ./target/rust-ci-cache
-    - ./keys
->>>>>>> cd4d2b7a
     restore: true
   volumes:
   - name: cache
@@ -38,13 +33,8 @@
   - zksync yarn
   - zksync db-wait
   - zksync db-setup
-<<<<<<< HEAD
   - zksync plonk-setup check || zksync plonk-setup download
   - zksync verify-keys unpack
-  depends_on:
-  - restore-cache
-
-=======
   - zksync dummy-prover ensure-disabled
   depends_on:
   - restore-cache
@@ -75,7 +65,6 @@
   depends_on:
   - init
 
->>>>>>> cd4d2b7a
 - name: run-genesis
   image: matterlabs/ci
   commands:
@@ -83,25 +72,14 @@
   - export PATH=$ZKSYNC_HOME/bin:$PATH
   - zksync genesis
   depends_on:
-<<<<<<< HEAD
-  - init
-
-- name: rust-tests-and-checks
-=======
   - rust-build
 
+
 - name: circuit-rust-tests
->>>>>>> cd4d2b7a
-  image: matterlabs/ci
-  commands:
-  - export ZKSYNC_HOME=`pwd`
-  - export PATH=$ZKSYNC_HOME/bin:$PATH
-<<<<<<< HEAD
-  - export CARGO_HOME=$ZKSYNC_HOME/target/cargo
-  - cargo fmt -- --check
-  - f cargo clippy --tests --benches -- -D warnings
-=======
->>>>>>> cd4d2b7a
+  image: matterlabs/ci
+  commands:
+  - export ZKSYNC_HOME=`pwd`
+  - export PATH=$ZKSYNC_HOME/bin:$PATH
   - zksync circuit-tests
   depends_on:
   - run-genesis
@@ -114,14 +92,6 @@
   - zksync prover-tests
   - zksync db-test
   - f cargo test --release
-<<<<<<< HEAD
-  - pushd js/zksync-crypto
-  - f cargo test --release
-  - cargo fmt -- --check
-  - f cargo clippy --tests --benches -- -D warnings
-  - popd
-=======
->>>>>>> cd4d2b7a
   depends_on:
   - run-genesis
 
@@ -158,25 +128,16 @@
   image: drillster/drone-volume-cache
   settings:
     mount:
-<<<<<<< HEAD
-    - ./target/cargo
+    - ./target/rust-ci-cache
     - ./keys/setup
-=======
-    - ./target/rust-ci-cache
-    - ./keys
->>>>>>> cd4d2b7a
     rebuild: true
   volumes:
   - name: cache
     path: /cache
   depends_on:
   - redeploy-and-integration-testkit
-<<<<<<< HEAD
-  - rust-tests-and-checks
-=======
   - circuit-rust-tests
   - non-circuit-rust-tests
->>>>>>> cd4d2b7a
 
 services:
 - name: geth
@@ -211,13 +172,8 @@
   image: drillster/drone-volume-cache
   settings:
     mount:
-<<<<<<< HEAD
-    - ./target/cargo
+    - ./target/rust-ci-cache
     - ./keys/setup
-=======
-    - ./target/rust-ci-cache
-    - ./keys
->>>>>>> cd4d2b7a
     restore: true
   volumes:
   - name: cache
@@ -233,13 +189,7 @@
   - zksync yarn
   - zksync db-wait
   - zksync db-setup
-<<<<<<< HEAD
   - zksync verify-keys unpack
-  - ssed -E "s/(.*constant DUMMY_VERIFIER)(.*)\;/\1 = true\;/" -i $ZKSYNC_HOME/contracts/contracts/Verifier.sol
-  - zksync build-contracts
-  - zksync db-reset
-=======
->>>>>>> cd4d2b7a
   - zksync genesis
   - zksync dummy-prover enable
   - f cargo build --release --bin server
@@ -312,13 +262,8 @@
   image: drillster/drone-volume-cache
   settings:
     mount:
-<<<<<<< HEAD
-    - ./target/cargo
+    - ./target/rust-ci-cache
     - ./keys/setup
-=======
-    - ./target/rust-ci-cache
-    - ./keys
->>>>>>> cd4d2b7a
     restore: true
   volumes:
   - name: cache
@@ -392,8 +337,6 @@
 
 - name: server-supervisor-image-publish
   image: docker
-<<<<<<< HEAD
-=======
   commands:
   - docker login -u $USERNAME -p $PASSWORD
   - docker build -t $REPO:${DRONE_COMMIT_SHA:0:8} -f $DOCKERFILE .
@@ -413,7 +356,6 @@
 
 - name: server-image-publish
   image: docker
->>>>>>> cd4d2b7a
   commands:
   - docker login -u $USERNAME -p $PASSWORD
   - docker build -t $REPO:${DRONE_COMMIT_SHA:0:8} -f $DOCKERFILE .
@@ -515,11 +457,7 @@
   - docker pull matterlabs/nginx:${DRONE_COMMIT_SHA:0:8}
   environment:
     ENV_BASE64:
-<<<<<<< HEAD
-      from_secret: testnet_env_base64
-=======
       from_secret: ${ZKSYNC_ENV}_env_base64
->>>>>>> cd4d2b7a
     PASSWORD:
       from_secret: docker_password
     USERNAME:
@@ -542,15 +480,9 @@
   - zksync restart
   environment:
     ENV_BASE64:
-<<<<<<< HEAD
-      from_secret: testnet_env_base64
-    KUBECONFIG_BASE64:
-      from_secret: testnet_kubeconfig_base64
-=======
       from_secret: ${ZKSYNC_ENV}_env_base64
     KUBECONFIG_BASE64:
       from_secret: ${ZKSYNC_ENV}_kubeconfig_base64
->>>>>>> cd4d2b7a
 
 volumes:
 - name: docker-sock
