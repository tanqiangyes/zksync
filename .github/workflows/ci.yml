--- conflicted
+++ resolved
@@ -44,14 +44,9 @@
     - name: update-deps
       run: |
         rustup update stable
-<<<<<<< HEAD
-        cargo sqlx --version || cargo install --version=0.2.0 sqlx-cli
-        docker pull matterlabs/ci-integration-test:latest
-=======
         cargo install --version=0.2.0 sqlx-cli
         cargo install diesel_cli --no-default-features --features postgres
-        docker pull matterlabs/ci-integration-test:zk-latest
->>>>>>> 47360637
+        docker pull matterlabs/ci-integration-test:latest
 
     - name: zk
       run: zk
