# Core Components Changelog

All notable changes to the core components will be documented in this file.

## Unreleased

### Removed

### Changed

- (`loadtest`): `zksync_fee` has been moved to `[main_wallet]` section from the `[network]` section.
- A special balancer for FeeTicker was replaced with a generic balancer.
- (`eth_client`): `web3` field was made private in `ETHDirectClient`. `testkit` and `loadtest` don't use it directly
  now.
- (`api_server`): Make `submit_txs_batch` send only one signature request.
- Fast withdrawals now can trigger aggregated block execution.

### Added

- (`loadtest`): Added `zksync_fee` option into the `[scenario]` section to set fee for each scenario individually, added
  `fee_token` option into the `[main_wallet]` section to set token that is used to pay fees for the main wallet
  operations.
- (`eth_client`): Added `get_tx`, `create_contract` methods to `EthereumGateway`, `get_web3_transport` method to
  ETHDirectClient.
- (`api_server`): Support for accounts that don't have to pay fees (e.g. network service accounts) was added.
- Added `BlockMetadata` structure and corresponding table to track block data that is not related to protocol.

### Fixed

- (`zksync_api`): Internal error with tokens not listed on CoinGecko.
- Fix wrong block info cache behavior in the `api_server`.
<<<<<<< HEAD
- Bug with gas price limit being used instead of average gas price when storing data to DB in gas adjuster.
=======
- `timeout` in ETH sender main loop was replaced with `tokio::time::delay_for`.
>>>>>>> 330d0097

## Release 2021-02-19

### Removed

### Changed

- The token name is now set for each scenario separately instead of the network section of the loadtest configuration.
- Rejected transactions are now stored in the database for 2 weeks only.

### Added

- Added a stressing dev fee ticker scenario to the loadtest.
- Added a `--sloppy` mode to the `dev-fee-ticker-server` to simulate bad networks with the random delays and fails.
- Added `forced_exit_requests` functionality, which allows users to pay for ForcedExits from L1. Note that a few env
  variables were added that control the behaviour of the tool.
- Possibility to use CREATE2 ChangePubKey and Transfer in a single batch.

### Fixed

- Bug with the assignment of new account ids in the state.

## Release 2021-02-02

### Removed

- `MetricsCounter` structure was removed because it is not used.
- The limit on the number of withdrawals in the block.

### Changed

- Type aliases (`TokenId`, `AccountId`, `Nonce`, `BlockNumber`, `PriorityOpId`, `EthBlockId`) are replaced with wrapper
  structures.
- `prometheus_exporter` was made a library to be used by several crates.
- `prover_run_for_next_commit` function uses a parameterized timeout instead of a hard-coded one.
- (`storage`): `action_type` column type in db is changed from `text` to `enum` for optimization.
- (`FeeTicker`): Increased gas price estimate for transaction.
- (`loadtest`): Scenario execution was made parallel.
- Increased completeWithdrawal gas limit, that decreased the chance of the users to face the out-of-gas error

### Added

- `prometheus_exporter` is launched by every microservice.
- `tokens_acceptable_for_fees` endpoint that returns the list of tokens acceptable for fees was added to REST API v0.1.

### Fixed

- (`FeeTicker`): Performance for getting the batch fee was heavily optimized.

## Release 2021-01-12

### Changed

- `gen_token_add_contract` crate is rewritten in ts.
- Metrics were added to some functions from lib/storage.
- `get_tx_by_hash` function was simplified.

### Added

- `closest_greater_or_eq_packable_fee_amount` and `closest_greater_or_eq_packable_token_amount` functions.
  `test_float_conversions` test was expanded.
- Loadtest scenario for stressing transaction batches

### Removed

- Sequential Sparse Merkle Tree implementation was removed because it has been replaced by the parallel implementation.

### Fixed

- Bug with `to_float` function. Now, it really rounds to the closest less or equal float number.
- Wrong index type used in the database causing some queries to take too much time.

## Prior to 2020-12-23

### Added

- A possibility to get an Ethereum tx hash for withdrawal operation.
- Support for non-standard Ethereum signatures.

### Changed

- Robustness of the fee ticker's API interacting module was increased.
- Blocks that contain withdraw operations are sealed faster.
- `eth_sender` module now can be disabled.
- Transfer to zero address (0x00..00) is now forbidden in zkSync.
- WebSocket server now uses more threads for handling incoming requests.

### Fixed

- Bug with delay between receiving a job and starting sending heartbeats.<|MERGE_RESOLUTION|>--- conflicted
+++ resolved
@@ -29,11 +29,8 @@
 
 - (`zksync_api`): Internal error with tokens not listed on CoinGecko.
 - Fix wrong block info cache behavior in the `api_server`.
-<<<<<<< HEAD
 - Bug with gas price limit being used instead of average gas price when storing data to DB in gas adjuster.
-=======
 - `timeout` in ETH sender main loop was replaced with `tokio::time::delay_for`.
->>>>>>> 330d0097
 
 ## Release 2021-02-19
 
