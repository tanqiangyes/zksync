# Infrastructure Changelog

All notable changes to the infrastructure will be documented in this file. Since the `infrastructure` has a lot of
components, the logs will have the following format:

```
(<component-name>): <the description of the change>
```

## Unreleased

### Changed

### Added

### Fixed

## Release 2021-01-12

### Added

- (`fee-seller`): reserve fee accumulator address.

### Changed

- (`explorer`) was refactored and optimized.
- (`explorer`): optimized by caching.

### Fixed

- (`fee-seller`): the logic of amount to withdraw/transfer through ZkSync network.
- Link to status page was added to explorer.
- (`explorer`): account and token ids, verified and committed nonces.
<<<<<<< HEAD
- (`zk`): `lint` command.

### Changed

- (`explorer`): optimized by caching.
- (`tok_cli`): was removed and all commands from it have been moved to `zk`.
=======
- (`zk`): `lint` command.
>>>>>>> 705cb116
<|MERGE_RESOLUTION|>--- conflicted
+++ resolved
@@ -25,19 +25,11 @@
 
 - (`explorer`) was refactored and optimized.
 - (`explorer`): optimized by caching.
+- (`tok_cli`): was removed and all commands from it have been moved to `zk`.
 
 ### Fixed
 
 - (`fee-seller`): the logic of amount to withdraw/transfer through ZkSync network.
 - Link to status page was added to explorer.
 - (`explorer`): account and token ids, verified and committed nonces.
-<<<<<<< HEAD
-- (`zk`): `lint` command.
-
-### Changed
-
-- (`explorer`): optimized by caching.
-- (`tok_cli`): was removed and all commands from it have been moved to `zk`.
-=======
-- (`zk`): `lint` command.
->>>>>>> 705cb116
+- (`zk`): `lint` command.