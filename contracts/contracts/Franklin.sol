pragma solidity 0.5.16;

import "../node_modules/openzeppelin-solidity/contracts/token/ERC20/IERC20.sol";

import "./Governance.sol";
import "./Verifier.sol";
import "./PriorityQueue.sol";
import "./Bytes.sol";
import "./Operations.sol";

/// @title Franklin Contract
/// @author Matter Labs
contract Franklin {
    /// @notice Verifier contract. Used to verify block proof and exit proof
    Verifier internal verifier;

    /// @notice Governance contract. Contains the governor (the owner) of whole system, validators list, possible tokens list
    Governance internal governance;

    /// @notice Priority Queue contract. Contains priority requests list
    PriorityQueue internal priorityQueue;

    // /// @notice Token id bytes lengths
    // uint8 constant TOKEN_BYTES = 2;

    // /// @notice Token amount bytes lengths
    // uint8 constant AMOUNT_BYTES = 16;

    // /// @notice Address bytes lengths
    // uint8 constant ETH_ADDR_BYTES = 20;

    /// @notice Franklin chain address length
    uint8 constant PUBKEY_HASH_BYTES = 20;

    // /// @notice Fee bytes lengths
    // uint8 constant FEE_BYTES = 2;

    // /// @notice Franklin account id bytes lengths
    // uint8 constant ACC_NUM_BYTES = 3;

    // /// @notice Franklin nonce bytes lengths
    // uint8 constant NONCE_BYTES = 4;

    /// @notice Public key bytes length
    uint8 constant PUBKEY_BYTES = 32;

    /// @notice Ethereum signature r/s bytes length
    uint8 constant ETH_SIGN_RS_BYTES = 32;

    /// @notice Success flag bytes length
    uint8 constant SUCCESS_FLAG_BYTES = 1;

    /// @notice Fee gas price for transactions
    uint256 constant FEE_GAS_PRICE_MULTIPLIER = 2; // 2 Gwei

    /// @notice Base gas for deposit eth transaction
    uint256 constant BASE_DEPOSIT_ETH_GAS = 179000;

    /// @notice Base gas for deposit erc20 transaction
    uint256 constant BASE_DEPOSIT_ERC_GAS = 214000;

    /// @notice Base gas for full exit transaction
    uint256 constant BASE_FULL_EXIT_GAS = 170000;

    /// @notice ETH blocks verification expectation
    uint256 constant EXPECT_VERIFICATION_IN = 8 * 60 * 100;

    /// @notice Max number of unverified blocks. To make sure that all reverted blocks can be copied under block gas limit!
    uint256 constant MAX_UNVERIFIED_BLOCKS = 4 * 60 * 100;

    uint256 constant NOOP_BYTES = 1 * 8;
    uint256 constant DEPOSIT_BYTES = 6 * 8;
    uint256 constant TRANSFER_TO_NEW_BYTES = 5 * 8;
    uint256 constant PARTIAL_EXIT_BYTES = 6 * 8;
    uint256 constant CLOSE_ACCOUNT_BYTES = 1 * 8;
    uint256 constant TRANSFER_BYTES = 2 * 8;
<<<<<<< HEAD
    uint256 constant FULL_EXIT_BYTES = 18 * 8;
=======
    
    /// @notice Full exit operation length
    uint256 constant FULL_EXIT_BYTES = 6 * 8;

    /// @notice ChangePubKey operation length
    uint256 constant CHANGE_PUBKEY_BYTES = 6 * 8;
>>>>>>> f759c380

    /// @notice Event emitted when a block is committed
    event BlockCommitted(uint32 indexed blockNumber);

    /// @notice Event emitted when a block is verified
    event BlockVerified(uint32 indexed blockNumber);

    /// @notice Event emitted when user send a transaction to withdraw her funds from onchain balance
    event OnchainWithdrawal(
        address indexed owner,
        uint16 tokenId,
        uint128 amount
    );

    /// @notice Event emitted when user send a transaction to deposit her funds
    event OnchainDeposit(
        address indexed owner,
        uint16 tokenId,
        uint128 amount,
        uint256 fee,
        bytes franklinAddress
    );

    event FactAuth(
        address sender,
        uint32 nonce,
        bytes fact
    );

    /// @notice Event emitted when blocks are reverted
    event BlocksReverted(
        uint32 indexed totalBlocksVerified,
        uint32 indexed totalBlocksCommitted
    );

    /// @notice Exodus mode entered event
    event ExodusMode();

    /// @notice Root-chain balances (per owner and token id) to withdraw
    mapping(address => mapping(uint16 => uint128)) public balancesToWithdraw;

    /// @notice verified withdrawal pending to be executed.
    struct PendingWithdrawal {
        address to;
        uint16 tokenId;
    }
    /// @notice Verified but not executed withdrawals for addresses stored in here
    mapping(uint32 => PendingWithdrawal) public pendingWithdrawals;
    uint32 public firstPendingWithdrawalIndex;
    uint32 public numberOfPendingWithdrawals;

    /// @notice Total number of verified blocks i.e. blocks[totalBlocksVerified] points at the latest verified block (block 0 is genesis)
    uint32 public totalBlocksVerified;

    /// @notice Total number of committed blocks i.e. blocks[totalBlocksCommitted] points at the latest committed block
    uint32 public totalBlocksCommitted;

    /// @notice Rollup block data (once per block)
    /// @member validator Block producer
    /// @member committedAtBlock ETH block number at which this block was committed
    /// @member operationStartId Index of the first operation to process for this block
    /// @member onchainOperations Total number of operations to process for this block
    /// @member priorityOperations Total number of priority operations for this block
    /// @member commitment Hash of the block circuit commitment
    /// @member stateRoot New tree root hash
    struct Block {
        address validator;
        uint32 committedAtBlock;
        uint64 operationStartId;
        uint64 onchainOperations;
        uint64 priorityOperations;
        bytes32 commitment;
        bytes32 stateRoot;
    }

    /// @notice Blocks by Franklin block id
    mapping(uint32 => Block) public blocks;

<<<<<<< HEAD
    // /// @notice Types of franklin operations in blocks
    // enum OpType {
    //     Noop,
    //     Deposit,
    //     TransferToNew,
    //     PartialExit,
    //     CloseAccount,
    //     Transfer,
    //     FullExit
    // }
=======
    /// @notice Types of franklin operations in blocks
    enum OpType {
        Noop,
        Deposit,
        TransferToNew,
        PartialExit,
        CloseAccount,
        Transfer,
        FullExit,
        ChangePubKey
    }
>>>>>>> f759c380

    /// @notice Onchain operations - operations processed inside rollup blocks
    /// @member opType Onchain operation type
    /// @member amount Amount used in the operation
    /// @member pubData Operation pubdata
    struct OnchainOperation {
        Operations.OpType opType;
        bytes pubData;
    }

    /// @notice Total number of registered onchain operations
    uint64 public totalOnchainOps;

    /// @notice Onchain operations by index
    mapping(uint64 => OnchainOperation) public onchainOps;

    /// @notice Flag indicates that a user has exited certain token balance (per owner and tokenId)
    mapping(address => mapping(uint16 => bool)) public exited;

    /// @notice Flag indicates that exodus (mass exit) mode is triggered
    /// @notice Once it was raised, it can not be cleared again, and all users must exit
    bool public exodusMode;

    /// @notice User authenticated facts for some nonce.
    mapping(address => mapping(uint32 => bytes)) public authFacts;

    // // Migration

    // // Address of the new version of the contract to migrate accounts to
    // // Can be proposed by network governor
    // address public migrateTo;

    // // Migration deadline: after this ETH block number migration may happen with the contract
    // // entering exodus mode for all users who have not opted in for migration
    // uint32  public migrateByBlock;

    // // Flag for the new contract to indicate that the migration has been sealed
    // bool    public migrationSealed;

    // mapping (uint32 => bool) tokenMigrated;

    /// @notice Constructs Franklin contract
    /// @param _governanceAddress The address of Governance contract
    /// @param _verifierAddress The address of Verifier contract
    /// @param _priorityQueueAddress The address of Priority Queue contract
<<<<<<< HEAD
=======
    /// _genesisAccAddress The address of single account, that exists in genesis block
>>>>>>> f759c380
    /// @param _genesisRoot Genesis blocks (first block) root
    constructor(
        address _governanceAddress,
        address _verifierAddress,
        address _priorityQueueAddress,
<<<<<<< HEAD
        address, // FIXME: remove _genesisAccAddress
=======
        address, //_genesisAccAddress,
>>>>>>> f759c380
        bytes32 _genesisRoot
    ) public {
        verifier = Verifier(_verifierAddress);
        governance = Governance(_governanceAddress);
        priorityQueue = PriorityQueue(_priorityQueueAddress);

        blocks[0].stateRoot = _genesisRoot;
    }

    /// @notice executes pending withdrawals
    /// @param _n The number of withdrawals to complete starting from oldest
    function completeWithdrawals(uint32 _n) external {
        // TODO: when switched to multi valiators model we need to add insentive mechanism to call complete.
        uint32 toProcess = _n;
        if (toProcess > numberOfPendingWithdrawals) {
            toProcess = numberOfPendingWithdrawals;
        }
        uint32 startIndex = firstPendingWithdrawalIndex;
        numberOfPendingWithdrawals -= toProcess;
        if (numberOfPendingWithdrawals == 0) {
            firstPendingWithdrawalIndex = 0;
        } else {
            firstPendingWithdrawalIndex += toProcess;
        }

        for (uint32 i = startIndex; i < startIndex + toProcess; ++i) {
            uint16 tokenId = pendingWithdrawals[i].tokenId;
            address to = pendingWithdrawals[i].to;
            // send fails are ignored hence there is always a direct way to withdraw.
            delete pendingWithdrawals[i];

            uint128 amount = balancesToWithdraw[to][tokenId];
            // amount is zero means funds has been withdrawn with withdrawETH or withdrawERC20
            if (amount != 0) {
                // avoid reentrancy attack by using subtract and not "= 0" and changing local state before external call
                balancesToWithdraw[to][tokenId] -= amount;
                bool sent = false;
                if (tokenId == 0) {
                    address payable toPayable = address(uint160(to));
                    sent = toPayable.send(amount);
                } else if (governance.isValidTokenId(tokenId)) {
                    address tokenAddr = governance.tokenAddresses(tokenId);
                    sent = IERC20(tokenAddr).transfer(to, amount);
                }
                if (!sent) {
                    balancesToWithdraw[to][tokenId] += amount;
                }
            }
        }
    }

    /// @notice Collects fees from provided requests number for the block validator, store it on her
    /// @notice balance to withdraw in Ether and delete this requests
    /// @param _number The number of requests
    /// @param _validator The address to pay fees
    function collectValidatorsFeeAndDeleteRequests(uint64 _number, address _validator) internal {
        uint256 totalFee = priorityQueue.collectValidatorsFeeAndDeleteRequests(_number);
        balancesToWithdraw[_validator][0] += uint128(totalFee);
    }

    /// @notice Accrues users balances from deposit priority requests in Exodus mode
    /// @dev WARNING: Only for Exodus mode
    /// @dev Canceling may take several separate transactions to be completed
    /// @param _number Supposed number of requests to look at
    function cancelOutstandingDepositsForExodusMode(uint64 _number) external {
        require(exodusMode, "frc11");
        require(_number > 0, "frс12"); // frс12 - provided zero number of requests

        bytes memory depositsPubData = priorityQueue.deletePriorityRequestsAndPopOutstandingDeposits(_number);
        uint offset = 0;
        while (offset < depositsPubData.length) {
            Operations.Deposit memory op;
            (offset, op) = Operations.readDepositPubdata(depositsPubData, offset);

            // TODO: FIXME: uncomment this once owner is available!!!!!!
            //balancesToWithdraw[op.owner][op.tokenId] += op.amount;
        }
    }

    // function scheduleMigration(address _migrateTo, uint32 _migrateByBlock) external {
    //     requireGovernor();
    //     require(migrateByBlock == 0, "migration in progress");
    //     migrateTo = _migrateTo;
    //     migrateByBlock = _migrateByBlock;
    // }

    // // Anybody MUST be able to call this function
    // function sealMigration() external {
    //     require(migrateByBlock > 0, "no migration scheduled");
    //     migrationSealed = true;
    //     exodusMode = true;
    // }

    // // Anybody MUST be able to call this function
    // function migrateToken(uint32 _tokenId, uint128 /*_amount*/, bytes calldata /*_proof*/) external {
    //     require(migrationSealed, "migration not sealed");
    //     requireValidToken(_tokenId);
    //     require(tokenMigrated[_tokenId]==false, "token already migrated");
    //     // TODO: check the proof for the amount
    //     // TODO: transfer ERC20 or ETH to the `migrateTo` address
    //     tokenMigrated[_tokenId] = true;

    //     require(false, "unimplemented");
    // }

    /// @notice Deposit ETH to Layer 2 - transfer ether from user into contract, validate it, register deposit
    /// @param _amount Amount to deposit (if user specified msg.value more than this amount + fee - she will recieve difference)
    /// @param _franklinAddr The receiver Layer 2 address
    function depositETH(uint128 _amount, bytes calldata _franklinAddr) external payable {
        requireActive();

        // Fee is:
        //   fee coeff * base tx gas cost * gas price
        uint256 fee = FEE_GAS_PRICE_MULTIPLIER * BASE_DEPOSIT_ETH_GAS * tx.gasprice;

        require(msg.value >= fee + _amount, "fdh11"); // Not enough ETH provided

        if (msg.value != fee + _amount) {
            msg.sender.transfer(msg.value-(fee + _amount));
        }

        registerDeposit(0, _amount, fee, _franklinAddr);
    }

    /// @notice Withdraw ETH to Layer 1 - register withdrawal and transfer ether to sender
    /// @param _amount Ether amount to withdraw
    function withdrawETH(uint128 _amount) external {
        registerSingleWithdrawal(0, _amount);
        msg.sender.transfer(_amount);
    }

    /// @notice Deposit ERC20 token to Layer 2 - transfer ERC20 tokens from user into contract, validate it, register deposit
    /// @param _token Token address
    /// @param _amount Token amount
    /// @param _franklinAddr Receiver Layer 2 address
    function depositERC20(
        address _token,
        uint128 _amount,
        bytes calldata _franklinAddr
    ) external payable {
        requireActive();

        // Fee is:
        //   fee coeff * base tx gas cost * gas price
        uint256 fee = FEE_GAS_PRICE_MULTIPLIER * BASE_DEPOSIT_ERC_GAS * tx.gasprice;

        // Get token id by its address
        uint16 tokenId = governance.validateTokenAddress(_token);

        require(msg.value >= fee, "fd011"); // Not enough ETH provided to pay the fee
        require(IERC20(_token).transferFrom(msg.sender, address(this), _amount), "fd012"); // token transfer failed deposit

        registerDeposit(tokenId, _amount, fee, _franklinAddr);

        if (msg.value != fee) {
            msg.sender.transfer(msg.value-fee);
        }
    }

    /// @notice Withdraw ERC20 token to Layer 1 - register withdrawal and transfer ERC20 to sender
    /// @param _token Token address
    /// @param _amount amount to withdraw
    function withdrawERC20(address _token, uint128 _amount) external {
        uint16 tokenId = governance.validateTokenAddress(_token);
        registerSingleWithdrawal(tokenId, _amount);
        require(IERC20(_token).transfer(msg.sender, _amount), "fw011"); // token transfer failed withdraw
    }
    
    /// @notice Register full exit request - pack pubdata, add priority request
    /// @param _accountId Numerical id of the account
    /// @param _token Token address, 0 address for ether
    function fullExit (
        uint24 _accountId,
        address _token
    ) external payable {
        // Fee is:
        //   fee coeff * base tx gas cost * gas price
        uint256 fee = FEE_GAS_PRICE_MULTIPLIER * BASE_FULL_EXIT_GAS * tx.gasprice;
        
        uint16 tokenId;
        if (_token == address(0)) {
            tokenId = 0;
        } else {
            tokenId = governance.validateTokenAddress(_token);
        }
        
        require(msg.value >= fee, "fft11"); // Not enough ETH provided to pay the fee
        requireActive();
<<<<<<< HEAD
        require(_signature.length == SIGNATURE_BYTES, "fft12"); // wrong signature length
        require(_pubKey.length == PUBKEY_BYTES, "fft13"); // wrong pubkey length

        // Priority Queue request
        Operations.FullExit memory op = Operations.FullExit({
            accountId:  _accountId,
            pubkey:     _pubKey,
            owner:      msg.sender,
            tokenId:    tokenId,
            nonce:      _nonce,
            amount:     0 // unknown at this point
        });
        bytes memory pubData = Operations.writeFullExitPubdata(op);
        priorityQueue.addPriorityRequest(uint8(Operations.OpType.FullExit), fee, pubData);
=======

        // Priority Queue request
        bytes memory pubData = Bytes.toBytesFromUInt24(_accountId); // franklin id
        pubData = Bytes.concat(pubData, Bytes.toBytesFromAddress(msg.sender)); // eth address
        pubData = Bytes.concat(pubData, Bytes.toBytesFromUInt16(tokenId)); // token id

        priorityQueue.addPriorityRequest(uint8(OpType.FullExit), fee, pubData);
>>>>>>> f759c380
        
        if (msg.value != fee) {
            msg.sender.transfer(msg.value-fee);
        }
    }

    /// @notice Register deposit request - pack pubdata, add priority request and emit OnchainDeposit event
    /// @param _token Token by id
    /// @param _amount Token amount
    /// @param _fee Validator fee
    /// @param _franklinAddr Receiver
    function registerDeposit(
        uint16 _token,
        uint128 _amount,
        uint256 _fee,
        bytes memory _franklinAddr
    ) internal {
        require(_franklinAddr.length == PUBKEY_HASH_BYTES, "frd11"); // wrong franklin address hash
        
        // Priority Queue request
        Operations.Deposit memory op = Operations.Deposit({
            //owner:      msg.sender,
            tokenId:    _token,
            amount:     _amount,
            pubkeyHash: _franklinAddr
        });
        bytes memory pubData = Operations.writeDepositPubdata(op);
        priorityQueue.addPriorityRequest(uint8(Operations.OpType.Deposit), _fee, pubData);

        emit OnchainDeposit(
            msg.sender,
            _token,
            _amount,
            _fee,
            _franklinAddr
        );
    }

    /// @notice Register withdrawal - update user balances and emit OnchainWithdrawal event
    /// @param _token - token by id
    /// @param _amount - token amount
    function registerSingleWithdrawal(uint16 _token, uint128 _amount) internal {
        require(balancesToWithdraw[msg.sender][_token] >= _amount, "frw11"); // insufficient balance withdraw

        balancesToWithdraw[msg.sender][_token] -= _amount;

        emit OnchainWithdrawal(
            msg.sender,
            _token,
            _amount
        );
    }

    /// @notice Commit block - collect onchain operations, create its commitment, emit BlockCommitted event
    /// @param _blockNumber Block number
    /// @param _feeAccount Account to collect fees
    /// @param _newRoot New tree root
    /// @param _publicData Operations pubdata
    /// @param _ethWitness Data passed to ethereum outside pubdata of the circuit.
    /// @param _ethWitnessSizes Amount of eth witness bytes for the corresponding operation.
    function commitBlock(
        uint32 _blockNumber,
        uint24 _feeAccount,
        bytes32 _newRoot,
        bytes calldata _publicData,
        bytes calldata _ethWitness,
        uint64[] calldata _ethWitnessSizes
    ) external {
        requireActive();
        require(_blockNumber == totalBlocksCommitted + 1, "fck11"); // only commit next block
        governance.requireActiveValidator(msg.sender);
        if(!triggerRevertIfBlockCommitmentExpired() && !triggerExodusIfNeeded()) {
            require(totalBlocksCommitted - totalBlocksVerified < MAX_UNVERIFIED_BLOCKS, "fck13"); // too many blocks committed
            
            // Unpack onchain operations and store them.
            // Get onchain operations start id for global onchain operations counter,
            // onchain operations number for this block, priority operations number for this block.
            uint64 startId = totalOnchainOps;
            (uint64 totalProcessed, uint64 priorityNumber) = collectOnchainOps(_publicData, _ethWitness, _ethWitnessSizes);

            // Verify that priority operations from this block are valid
            // (their data is similar to data from priority requests mapping)
            verifyPriorityOperations(startId, totalProcessed, priorityNumber);

            createCommittedBlock(_blockNumber, _feeAccount, _newRoot, _publicData, startId, totalProcessed, priorityNumber);

            totalOnchainOps = startId + totalProcessed;

            totalBlocksCommitted += 1;

            priorityQueue.increaseCommittedRequestsNumber(priorityNumber);

            emit BlockCommitted(_blockNumber);
        }
    }

    /// @notice Store committed block structure to the storage.
    /// @param _startId - blocks' onchain ops start id in global operations
    /// @param _totalProcessed - total number of onchain ops in block
    /// @param _priorityNumber - total number of priority onchain ops in block
    function createCommittedBlock(
        uint32 _blockNumber,
        uint24 _feeAccount,
        bytes32 _newRoot,
        bytes memory _publicData,
        uint64 _startId, uint64 _totalProcessed, uint64 _priorityNumber
    ) internal {
        // Create block commitment for verification proof
        bytes32 commitment = createBlockCommitment(
            _blockNumber,
            _feeAccount,
            blocks[_blockNumber - 1].stateRoot,
            _newRoot,
            _publicData
        );

        blocks[_blockNumber] = Block(
            msg.sender, // validator
            uint32(block.number), // committed at
            _startId, // blocks' onchain ops start id in global operations
            _totalProcessed, // total number of onchain ops in block
            _priorityNumber, // total number of priority onchain ops in block
            commitment, // blocks' commitment
            _newRoot // new root
        );
    }

    /// @notice Gets operations packed in bytes array. Unpacks it and stores onchain operations.
    /// @param _publicData Operations packed in bytes array
    /// @param _ethWitness Eth witness that was posted with commit
    /// @param _ethWitnessSizes Amount of eth witness bytes for the corresponding operation.
    /// @return onchain operations start id for global onchain operations counter, nchain operations number for this block, priority operations number for this block
    function collectOnchainOps(bytes memory _publicData, bytes memory _ethWitness, uint64[] memory _ethWitnessSizes)
        internal
        returns (uint64 processedOnchainOps, uint64 priorityCount)
    {
        require(_publicData.length % 8 == 0, "fcs11"); // pubdata length must be a multiple of 8 because each chunk is 8 bytes

        uint64 currentOnchainOp = totalOnchainOps;

        uint256 currentPointer = 0;

        // (current element, offset)
        uint64[2] memory currentEthWitness;

        while (currentPointer < _publicData.length) {
            uint8 opType = uint8(_publicData[currentPointer]);
            bytes memory currentEthWitnessBytes = Bytes.slice(_ethWitness, currentEthWitness[1], _ethWitnessSizes[currentEthWitness[0]]);
            (uint256 len, uint64 ops, uint64 priority) = processOp(
                opType,
                currentPointer,
                _publicData,
                currentOnchainOp,
                currentEthWitnessBytes
            );
            currentPointer += len;
            processedOnchainOps += ops;
            priorityCount += priority;
            currentOnchainOp += ops;

            currentEthWitness[1] += _ethWitnessSizes[currentEthWitness[0]];
            currentEthWitness[0] += 1;
        }
        require(currentPointer == _publicData.length, "fcs12"); // last chunk exceeds pubdata
    }

    function verifyChangePubkeySignature(bytes memory _signature, bytes memory _newPkHash, uint32 _nonce, address _ethAddress) internal pure returns (bool) {
        uint offset = 0;

        bytes32 signR = Bytes.bytesToBytes32(Bytes.slice(_signature, offset, ETH_SIGN_RS_BYTES));
        offset += ETH_SIGN_RS_BYTES;

        bytes32 signS = Bytes.bytesToBytes32(Bytes.slice(_signature, offset, ETH_SIGN_RS_BYTES));
        offset += ETH_SIGN_RS_BYTES;

        uint8 signV = uint8(_signature[offset]);

        bytes memory signedMessage = abi.encodePacked("\x19Ethereum Signed Message:\n24", _nonce, _newPkHash);
        address recoveredAddress = ecrecover(keccak256(signedMessage), signV, signR, signS);
        return recoveredAddress == _ethAddress;
    }

    /// @notice On the first byte determines the type of operation, if it is an onchain operation - saves it in storage
    /// @param _opType Operation type
    /// @param _currentPointer Current pointer in pubdata
    /// @param _publicData Operation pubdata
    /// @param _currentOnchainOp Operation identifier in onchain operations mapping
    /// @return operation processed length, and indicators if this operation is an onchain operation and if it is a priority operation (1 if true)
    function processOp(
        uint8 _opType,
        uint256 _currentPointer,
        bytes memory _publicData,
        uint64 _currentOnchainOp,
        bytes memory _currentEthWitness
    ) internal returns (uint256 processedLen, uint64 processedOnchainOps, uint64 priorityCount) {
        uint256 opDataPointer = _currentPointer + 1; // operation type byte

<<<<<<< HEAD
        if (_opType == uint8(Operations.OpType.Noop)) return (NOOP_BYTES, 0, 0);
        if (_opType == uint8(Operations.OpType.TransferToNew)) return (TRANSFER_TO_NEW_BYTES, 0, 0);
        if (_opType == uint8(Operations.OpType.Transfer)) return (TRANSFER_BYTES, 0, 0);
        if (_opType == uint8(Operations.OpType.CloseAccount)) return (CLOSE_ACCOUNT_BYTES, 0, 0);

        if (_opType == uint8(Operations.OpType.Deposit)) {
            bytes memory pubData = Bytes.slice(_publicData, opDataPointer, DEPOSIT_BYTES - 1);
=======
        if (_opType == uint8(OpType.Noop)) return (NOOP_BYTES, 0, 0);
        if (_opType == uint8(OpType.TransferToNew)) return (TRANSFER_TO_NEW_BYTES, 0, 0);
        if (_opType == uint8(OpType.Transfer)) return (TRANSFER_BYTES, 0, 0);
        if (_opType == uint8(OpType.CloseAccount)) return (CLOSE_ACCOUNT_BYTES, 0, 0);

        if (_opType == uint8(OpType.Deposit)) {
            bytes memory pubData = Bytes.slice(_publicData, opDataPointer + ACC_NUM_BYTES, TOKEN_BYTES + AMOUNT_BYTES + PUBKEY_HASH_BYTES);
>>>>>>> f759c380
            onchainOps[_currentOnchainOp] = OnchainOperation(
                Operations.OpType.Deposit,
                pubData
            );
            return (DEPOSIT_BYTES, 1, 1);
        }

<<<<<<< HEAD
        if (_opType == uint8(Operations.OpType.PartialExit)) {
            bytes memory pubData = Bytes.slice(_publicData, opDataPointer, PARTIAL_EXIT_BYTES - 1);
=======
        if (_opType == uint8(OpType.PartialExit)) {
            bytes memory pubData = Bytes.slice(_publicData, opDataPointer + ACC_NUM_BYTES, TOKEN_BYTES + AMOUNT_BYTES + FEE_BYTES + ETH_ADDR_BYTES);
>>>>>>> f759c380
            onchainOps[_currentOnchainOp] = OnchainOperation(
                Operations.OpType.PartialExit,
                pubData
            );
            return (PARTIAL_EXIT_BYTES, 1, 0);
        }

<<<<<<< HEAD
        if (_opType == uint8(Operations.OpType.FullExit)) {
            bytes memory pubData = Bytes.slice(_publicData, opDataPointer, FULL_EXIT_BYTES - 1);
=======
        if (_opType == uint8(OpType.FullExit)) {
            bytes memory pubData = Bytes.slice(_publicData, opDataPointer, ACC_NUM_BYTES + ETH_ADDR_BYTES + TOKEN_BYTES + AMOUNT_BYTES);
>>>>>>> f759c380
            onchainOps[_currentOnchainOp] = OnchainOperation(
                Operations.OpType.FullExit,
                pubData
            );
            return (FULL_EXIT_BYTES, 1, 1);
        }

<<<<<<< HEAD
        revert("fpp14"); // unsupported op
=======
        if (_opType == uint8(OpType.ChangePubKey)) {
            uint256 offset = opDataPointer + ACC_NUM_BYTES;

            bytes memory newPubKeyHash = Bytes.slice(_publicData, offset, PUBKEY_HASH_BYTES);
            offset += PUBKEY_HASH_BYTES;

            address ethAddress = Bytes.bytesToAddress(Bytes.slice(_publicData, offset, ETH_ADDR_BYTES));
            offset += ETH_ADDR_BYTES;

            uint32 nonce = Bytes.bytesToUInt32(Bytes.slice(_publicData, offset, NONCE_BYTES));
            offset += NONCE_BYTES;

            if (_currentEthWitness.length > 0) {
                require(verifyChangePubkeySignature(_currentEthWitness, newPubKeyHash, nonce, ethAddress), "fpp15");
                // fpp15 - failed to verify change pubkey hash signature
            } else {
                require(keccak256(authFacts[ethAddress][nonce]) == keccak256(newPubKeyHash), "fpp16");
                // fpp16 - new pub key hash is not authenticated properly
            }
            return (CHANGE_PUBKEY_BYTES, 0, 0);
        }

        revert("fpp14"); // fpp14 - unsupported op
>>>>>>> f759c380
    }
    
    /// @notice Creates block commitment from its data
    /// @param _blockNumber Block number
    /// @param _feeAccount Account to collect fees
    /// @param _oldRoot Old tree root
    /// @param _newRoot New tree root
    /// @param _publicData Operations pubdata
    /// @return block commitment
    function createBlockCommitment(
        uint32 _blockNumber,
        uint24 _feeAccount,
        bytes32 _oldRoot,
        bytes32 _newRoot,
        bytes memory _publicData
    ) internal pure returns (bytes32) {
        bytes32 hash = sha256(
            abi.encodePacked(uint256(_blockNumber), uint256(_feeAccount))
        );
        hash = sha256(abi.encodePacked(hash, uint256(_oldRoot)));
        hash = sha256(abi.encodePacked(hash, uint256(_newRoot)));
        // public data is committed with padding (TODO: check assembly and optimize to avoid copying data)
        hash = sha256(
            abi.encodePacked(
                hash,
                _publicData
            )
        );

        return hash;
    }

    /// @notice Check if blocks' priority operations are valid
    /// @param _startId Onchain op start id
    /// @param _totalProcessed How many ops are procceeded
    /// @param _number Priority ops number
    function verifyPriorityOperations(uint64 _startId, uint64 _totalProcessed, uint64 _number) internal view {
        priorityQueue.validateNumberOfRequests(_number);
        
        uint64 start = _startId;
        uint64 end = start + _totalProcessed;
        
        uint64 counter = 0;
        for (uint64 current = start; current < end; ++current) {
            if (onchainOps[current].opType == Operations.OpType.FullExit || onchainOps[current].opType == Operations.OpType.Deposit) {
                OnchainOperation storage op = onchainOps[current];
                require(priorityQueue.isPriorityOpValid(uint8(op.opType), op.pubData, counter), "fvs11"); // priority operation is not valid
                counter++;
            }
        }
    }

    /// @notice Removes some onchain ops (for example in case of wrong priority comparison)
    /// @param _startId Onchain op start id
    /// @param _totalProcessed How many ops are procceeded
    function revertOnchainOps(uint64 _startId, uint64 _totalProcessed) internal {
        uint64 start = _startId;
        uint64 end = start + _totalProcessed;

        for (uint64 current = start; current < end; ++current) {
            delete onchainOps[current];
        }
    }

    /// @notice Block verification.
    /// @notice Verify proof -> consummate onchain ops (accrue balances from withdrawls) -> remove priority requests
    /// @param _blockNumber Block number
    /// @param _proof Block proof
    function verifyBlock(uint32 _blockNumber, uint256[8] calldata _proof)
        external
    {
        requireActive();
        require(_blockNumber == totalBlocksVerified + 1, "fvk11"); // only verify next block
        governance.requireActiveValidator(msg.sender);

        require(verifier.verifyBlockProof(_proof, blocks[_blockNumber].commitment), "fvk13"); // proof verification failed

        consummateOnchainOps(_blockNumber);

        collectValidatorsFeeAndDeleteRequests(
            blocks[_blockNumber].priorityOperations,
            blocks[_blockNumber].validator
        );

        totalBlocksVerified += 1;

        emit BlockVerified(_blockNumber);
    }

    /// @notice When block with withdrawals is verified we store them and complete in separate tx. Withdrawals can be complete by calling withdrawEth, withdrawERC20 or completeWithdrawals.
    /// @param _to Reciever
    /// @param _tokenId Token id
    /// @param _amount Token amount
    function storeWithdrawalAsPending(address _to, uint16 _tokenId, uint128 _amount) internal {
        pendingWithdrawals[firstPendingWithdrawalIndex + numberOfPendingWithdrawals] = PendingWithdrawal(_to, _tokenId);
        numberOfPendingWithdrawals++;

        balancesToWithdraw[_to][_tokenId] += _amount;
    }

    /// @notice If block is verified the onchain operations from it must be completed
    /// @notice (user must have possibility to withdraw funds if withdrawed)
    /// @param _blockNumber Number of block
    function consummateOnchainOps(uint32 _blockNumber) internal {
        uint64 start = blocks[_blockNumber].operationStartId;
        uint64 end = start + blocks[_blockNumber].onchainOperations;
        for (uint64 current = start; current < end; ++current) {
            OnchainOperation memory op = onchainOps[current];
            if (op.opType == Operations.OpType.PartialExit) {
                // partial exit was successful, accrue balance
                Operations.PartialExit memory data = Operations.readPartialExitPubdata(op.pubData, 0);
                storeWithdrawalAsPending(data.owner, data.tokenId, data.amount);
            }
            if (op.opType == Operations.OpType.FullExit) {
                // full exit was successful, accrue balance
<<<<<<< HEAD
                Operations.FullExit memory data = Operations.readFullExitPubdata(op.pubData, 0);
                storeWithdrawalAsPending(data.owner, data.tokenId, data.amount);
=======
                uint8 offset = ACC_NUM_BYTES;

                address ethAddress = Bytes.bytesToAddress(Bytes.slice(op.pubData, offset, ETH_ADDR_BYTES));
                offset += ETH_ADDR_BYTES;

                uint16 tokenId = Bytes.bytesToUInt16(Bytes.slice(op.pubData, offset, TOKEN_BYTES));
                offset += TOKEN_BYTES;

                uint128 amount = Bytes.bytesToUInt128(Bytes.slice(op.pubData, offset, AMOUNT_BYTES));

                storeWithdrawalAsPending(ethAddress, tokenId, amount);
>>>>>>> f759c380
            }
            delete onchainOps[current];
        }
    }

    /// @notice Checks that commitment is expired and revert blocks if it really is
    /// @return bool flag that indicates if blocks has been reverted
    function triggerRevertIfBlockCommitmentExpired() internal returns (bool) {
        if (
            totalBlocksCommitted > totalBlocksVerified &&
            blocks[totalBlocksVerified + 1].committedAtBlock > 0 &&
            block.number > blocks[totalBlocksVerified + 1].committedAtBlock + EXPECT_VERIFICATION_IN
        ) {
            revertBlocks();
            return true;
        }
        return false;
    }

    /// @notice Reverts unverified blocks
    function revertBlocks() internal {
        for (uint32 i = totalBlocksVerified + 1; i <= totalBlocksCommitted; i++) {
            Block memory reverted = blocks[i];
            revertBlock(reverted);
            delete blocks[i];
        }
        totalBlocksCommitted -= totalBlocksCommitted - totalBlocksVerified;
        emit BlocksReverted(totalBlocksVerified, totalBlocksCommitted);
    }

    /// @notice Reverts block onchain operations
    /// @param _reverted Reverted block
    function revertBlock(Block memory _reverted) internal {
        require(_reverted.committedAtBlock > 0, "frk11"); // block not found
        revertOnchainOps(_reverted.operationStartId, _reverted.onchainOperations);
        priorityQueue.decreaseCommittedRequestsNumber(_reverted.priorityOperations);
    }

    /// @notice Checks that current state not is exodus mode
    function requireActive() internal view {
        require(!exodusMode, "fre11"); // exodus mode activated
    }

    /// @notice Checks if Exodus mode must be entered. If true - cancels outstanding deposits and emits ExodusMode event.
    /// @dev Exodus mode must be entered in case of current ethereum block number is higher than the oldest
    /// @dev of existed priority requests expiration block number.
    /// @return bool flag that is true if the Exodus mode must be entered.
    function triggerExodusIfNeeded() internal returns (bool) {
        if (priorityQueue.triggerExodusIfNeeded()) {
            exodusMode = true;
            emit ExodusMode();
            return true;
        } else {
            return false;
        }
    }

    /// @notice Withdraws token from Franklin to root chain in case of exodus mode. User must provide proof that he owns funds
    /// @param _proof Proof
    /// @param _tokenId Verified token id
    /// @param _owner Owner
    /// @param _amount Amount for owner
    function exit(
        uint16 _tokenId,
        address _owner,
        uint128 _amount,
        uint256[8] calldata _proof
    ) external {
        require(exodusMode, "fet11"); // fet11 - must be in exodus mode
        require(exited[_owner][_tokenId] == false, "fet12"); // fet12 - already exited
        require(verifier.verifyExitProof(_tokenId, _owner, _amount, _proof), "fet13"); // fet13 - verification failed

        balancesToWithdraw[_owner][_tokenId] += _amount;
        exited[_owner][_tokenId] == false;
    }

    function authPubkeyHash(bytes calldata _fact, uint32 _nonce) external {
        require(_fact.length == PUBKEY_HASH_BYTES, "ahf10"); // ahf10 - PubKeyHash should be 20 bytes.
        require(authFacts[msg.sender][_nonce].length == 0, "ahf11"); // ahf11 - auth fact for nonce should be empty

        authFacts[msg.sender][_nonce] = _fact;

        emit FactAuth(msg.sender, _nonce, _fact);
    }
}<|MERGE_RESOLUTION|>--- conflicted
+++ resolved
@@ -74,16 +74,12 @@
     uint256 constant PARTIAL_EXIT_BYTES = 6 * 8;
     uint256 constant CLOSE_ACCOUNT_BYTES = 1 * 8;
     uint256 constant TRANSFER_BYTES = 2 * 8;
-<<<<<<< HEAD
-    uint256 constant FULL_EXIT_BYTES = 18 * 8;
-=======
     
     /// @notice Full exit operation length
     uint256 constant FULL_EXIT_BYTES = 6 * 8;
 
     /// @notice ChangePubKey operation length
     uint256 constant CHANGE_PUBKEY_BYTES = 6 * 8;
->>>>>>> f759c380
 
     /// @notice Event emitted when a block is committed
     event BlockCommitted(uint32 indexed blockNumber);
@@ -162,7 +158,7 @@
     /// @notice Blocks by Franklin block id
     mapping(uint32 => Block) public blocks;
 
-<<<<<<< HEAD
+    // TODO: review
     // /// @notice Types of franklin operations in blocks
     // enum OpType {
     //     Noop,
@@ -171,21 +167,9 @@
     //     PartialExit,
     //     CloseAccount,
     //     Transfer,
-    //     FullExit
+    //     FullExit,
+    //     ChangePubKey
     // }
-=======
-    /// @notice Types of franklin operations in blocks
-    enum OpType {
-        Noop,
-        Deposit,
-        TransferToNew,
-        PartialExit,
-        CloseAccount,
-        Transfer,
-        FullExit,
-        ChangePubKey
-    }
->>>>>>> f759c380
 
     /// @notice Onchain operations - operations processed inside rollup blocks
     /// @member opType Onchain operation type
@@ -231,20 +215,13 @@
     /// @param _governanceAddress The address of Governance contract
     /// @param _verifierAddress The address of Verifier contract
     /// @param _priorityQueueAddress The address of Priority Queue contract
-<<<<<<< HEAD
-=======
     /// _genesisAccAddress The address of single account, that exists in genesis block
->>>>>>> f759c380
     /// @param _genesisRoot Genesis blocks (first block) root
     constructor(
         address _governanceAddress,
         address _verifierAddress,
         address _priorityQueueAddress,
-<<<<<<< HEAD
         address, // FIXME: remove _genesisAccAddress
-=======
-        address, //_genesisAccAddress,
->>>>>>> f759c380
         bytes32 _genesisRoot
     ) public {
         verifier = Verifier(_verifierAddress);
@@ -433,7 +410,6 @@
         
         require(msg.value >= fee, "fft11"); // Not enough ETH provided to pay the fee
         requireActive();
-<<<<<<< HEAD
         require(_signature.length == SIGNATURE_BYTES, "fft12"); // wrong signature length
         require(_pubKey.length == PUBKEY_BYTES, "fft13"); // wrong pubkey length
 
@@ -448,15 +424,14 @@
         });
         bytes memory pubData = Operations.writeFullExitPubdata(op);
         priorityQueue.addPriorityRequest(uint8(Operations.OpType.FullExit), fee, pubData);
-=======
-
-        // Priority Queue request
-        bytes memory pubData = Bytes.toBytesFromUInt24(_accountId); // franklin id
-        pubData = Bytes.concat(pubData, Bytes.toBytesFromAddress(msg.sender)); // eth address
-        pubData = Bytes.concat(pubData, Bytes.toBytesFromUInt16(tokenId)); // token id
+
+        // TODO: review
+        // // Priority Queue request
+        // bytes memory pubData = Bytes.toBytesFromUInt24(_accountId); // franklin id
+        // pubData = Bytes.concat(pubData, Bytes.toBytesFromAddress(msg.sender)); // eth address
+        // pubData = Bytes.concat(pubData, Bytes.toBytesFromUInt16(tokenId)); // token id
 
         priorityQueue.addPriorityRequest(uint8(OpType.FullExit), fee, pubData);
->>>>>>> f759c380
         
         if (msg.value != fee) {
             msg.sender.transfer(msg.value-fee);
@@ -654,7 +629,6 @@
     ) internal returns (uint256 processedLen, uint64 processedOnchainOps, uint64 priorityCount) {
         uint256 opDataPointer = _currentPointer + 1; // operation type byte
 
-<<<<<<< HEAD
         if (_opType == uint8(Operations.OpType.Noop)) return (NOOP_BYTES, 0, 0);
         if (_opType == uint8(Operations.OpType.TransferToNew)) return (TRANSFER_TO_NEW_BYTES, 0, 0);
         if (_opType == uint8(Operations.OpType.Transfer)) return (TRANSFER_BYTES, 0, 0);
@@ -662,15 +636,6 @@
 
         if (_opType == uint8(Operations.OpType.Deposit)) {
             bytes memory pubData = Bytes.slice(_publicData, opDataPointer, DEPOSIT_BYTES - 1);
-=======
-        if (_opType == uint8(OpType.Noop)) return (NOOP_BYTES, 0, 0);
-        if (_opType == uint8(OpType.TransferToNew)) return (TRANSFER_TO_NEW_BYTES, 0, 0);
-        if (_opType == uint8(OpType.Transfer)) return (TRANSFER_BYTES, 0, 0);
-        if (_opType == uint8(OpType.CloseAccount)) return (CLOSE_ACCOUNT_BYTES, 0, 0);
-
-        if (_opType == uint8(OpType.Deposit)) {
-            bytes memory pubData = Bytes.slice(_publicData, opDataPointer + ACC_NUM_BYTES, TOKEN_BYTES + AMOUNT_BYTES + PUBKEY_HASH_BYTES);
->>>>>>> f759c380
             onchainOps[_currentOnchainOp] = OnchainOperation(
                 Operations.OpType.Deposit,
                 pubData
@@ -678,13 +643,8 @@
             return (DEPOSIT_BYTES, 1, 1);
         }
 
-<<<<<<< HEAD
         if (_opType == uint8(Operations.OpType.PartialExit)) {
             bytes memory pubData = Bytes.slice(_publicData, opDataPointer, PARTIAL_EXIT_BYTES - 1);
-=======
-        if (_opType == uint8(OpType.PartialExit)) {
-            bytes memory pubData = Bytes.slice(_publicData, opDataPointer + ACC_NUM_BYTES, TOKEN_BYTES + AMOUNT_BYTES + FEE_BYTES + ETH_ADDR_BYTES);
->>>>>>> f759c380
             onchainOps[_currentOnchainOp] = OnchainOperation(
                 Operations.OpType.PartialExit,
                 pubData
@@ -692,13 +652,8 @@
             return (PARTIAL_EXIT_BYTES, 1, 0);
         }
 
-<<<<<<< HEAD
         if (_opType == uint8(Operations.OpType.FullExit)) {
             bytes memory pubData = Bytes.slice(_publicData, opDataPointer, FULL_EXIT_BYTES - 1);
-=======
-        if (_opType == uint8(OpType.FullExit)) {
-            bytes memory pubData = Bytes.slice(_publicData, opDataPointer, ACC_NUM_BYTES + ETH_ADDR_BYTES + TOKEN_BYTES + AMOUNT_BYTES);
->>>>>>> f759c380
             onchainOps[_currentOnchainOp] = OnchainOperation(
                 Operations.OpType.FullExit,
                 pubData
@@ -706,33 +661,30 @@
             return (FULL_EXIT_BYTES, 1, 1);
         }
 
-<<<<<<< HEAD
-        revert("fpp14"); // unsupported op
-=======
+        // TODO: review
         if (_opType == uint8(OpType.ChangePubKey)) {
-            uint256 offset = opDataPointer + ACC_NUM_BYTES;
-
-            bytes memory newPubKeyHash = Bytes.slice(_publicData, offset, PUBKEY_HASH_BYTES);
-            offset += PUBKEY_HASH_BYTES;
-
-            address ethAddress = Bytes.bytesToAddress(Bytes.slice(_publicData, offset, ETH_ADDR_BYTES));
-            offset += ETH_ADDR_BYTES;
-
-            uint32 nonce = Bytes.bytesToUInt32(Bytes.slice(_publicData, offset, NONCE_BYTES));
-            offset += NONCE_BYTES;
-
-            if (_currentEthWitness.length > 0) {
-                require(verifyChangePubkeySignature(_currentEthWitness, newPubKeyHash, nonce, ethAddress), "fpp15");
-                // fpp15 - failed to verify change pubkey hash signature
-            } else {
-                require(keccak256(authFacts[ethAddress][nonce]) == keccak256(newPubKeyHash), "fpp16");
-                // fpp16 - new pub key hash is not authenticated properly
-            }
+            // uint256 offset = opDataPointer + ACC_NUM_BYTES;
+
+            // bytes memory newPubKeyHash = Bytes.slice(_publicData, offset, PUBKEY_HASH_BYTES);
+            // offset += PUBKEY_HASH_BYTES;
+
+            // address ethAddress = Bytes.bytesToAddress(Bytes.slice(_publicData, offset, ETH_ADDR_BYTES));
+            // offset += ETH_ADDR_BYTES;
+
+            // uint32 nonce = Bytes.bytesToUInt32(Bytes.slice(_publicData, offset, NONCE_BYTES));
+            // offset += NONCE_BYTES;
+
+            // if (_currentEthWitness.length > 0) {
+            //     require(verifyChangePubkeySignature(_currentEthWitness, newPubKeyHash, nonce, ethAddress), "fpp15");
+            //     // fpp15 - failed to verify change pubkey hash signature
+            // } else {
+            //     require(keccak256(authFacts[ethAddress][nonce]) == keccak256(newPubKeyHash), "fpp16");
+            //     // fpp16 - new pub key hash is not authenticated properly
+            // }
             return (CHANGE_PUBKEY_BYTES, 0, 0);
         }
 
         revert("fpp14"); // fpp14 - unsupported op
->>>>>>> f759c380
     }
     
     /// @notice Creates block commitment from its data
@@ -848,22 +800,8 @@
             }
             if (op.opType == Operations.OpType.FullExit) {
                 // full exit was successful, accrue balance
-<<<<<<< HEAD
                 Operations.FullExit memory data = Operations.readFullExitPubdata(op.pubData, 0);
                 storeWithdrawalAsPending(data.owner, data.tokenId, data.amount);
-=======
-                uint8 offset = ACC_NUM_BYTES;
-
-                address ethAddress = Bytes.bytesToAddress(Bytes.slice(op.pubData, offset, ETH_ADDR_BYTES));
-                offset += ETH_ADDR_BYTES;
-
-                uint16 tokenId = Bytes.bytesToUInt16(Bytes.slice(op.pubData, offset, TOKEN_BYTES));
-                offset += TOKEN_BYTES;
-
-                uint128 amount = Bytes.bytesToUInt128(Bytes.slice(op.pubData, offset, AMOUNT_BYTES));
-
-                storeWithdrawalAsPending(ethAddress, tokenId, amount);
->>>>>>> f759c380
             }
             delete onchainOps[current];
         }
