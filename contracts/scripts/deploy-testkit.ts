<<<<<<< HEAD
import { ethers, Wallet } from "ethers";
import { Deployer, readContractCode, readTestContracts, readProductionContracts } from "../src.ts/deploy";
import { deployContract } from "ethereum-waffle";
import { ArgumentParser } from "argparse";
import * as fs from "fs";
import * as path from "path";

const testConfigPath = path.join(process.env.ZKSYNC_HOME as string, `etc/test_config/constant`);
const ethTestConfig = JSON.parse(fs.readFileSync(`${testConfigPath}/eth.json`, { encoding: "utf-8" }));
=======
import { ethers, Wallet } from 'ethers';
import { Deployer, readContractCode, readTestContracts, readProductionContracts } from '../src.ts/deploy';
import { deployContract } from 'ethereum-waffle';
import { ArgumentParser } from 'argparse';
>>>>>>> 1259956e

(async () => {
    const parser = new ArgumentParser({
        version: '0.1.0',
        addHelp: true,
        description: 'Deploy testkit contracts'
    });
    parser.addArgument('--prodContracts', {
        required: false,
        help: 'deploy production contracts',
        action: 'storeTrue'
    });
    parser.addArgument('--genesisRoot', { required: true, help: 'genesis root' });
    const args = parser.parseArgs(process.argv.slice(2));
    process.env.GENESIS_ROOT = args.genesisRoot;

    if (process.env.ETH_NETWORK !== 'test') {
        console.error('This deploy script is only for localhost-test network');
        process.exit(1);
    }

    const provider = new ethers.providers.JsonRpcProvider(process.env.WEB3_URL);
    provider.pollingInterval = 10;

    const deployWallet = ethers.Wallet.fromMnemonic(ethTestConfig.test_mnemonic, "m/44'/60'/0'/0/0").connect(provider);
    const contracts = args.prodContracts ? readProductionContracts() : readTestContracts();
    const deployer = new Deployer({ deployWallet, contracts, verbose: true });
    await deployer.deployAll();
    const governance = deployer.governanceContract(deployWallet);
    await (await governance.setValidator(deployWallet.address, true)).wait();

    const erc20 = await deployContract(
        deployWallet,
        readContractCode('TestnetERC20Token'),
        ['Matter Labs Trial Token', 'MLTT', 18],
        { gasLimit: 5000000 }
    );
    console.log(`TEST_ERC20=${erc20.address}`);
    await (await governance.addToken(erc20.address)).wait();
    if ((await governance.tokenIds(erc20.address)) !== 1) {
        console.error('Problem with testkit deployment, TEST_ERC20 token should have id 1');
        process.exit(1);
    }

    for (let i = 0; i < 10; ++i) {
<<<<<<< HEAD
        const testWallet = Wallet.fromMnemonic(ethTestConfig.test_mnemonic, "m/44'/60'/0'/0/" + i).connect(provider);
        await (await erc20.mint(testWallet.address, "0x4B3B4CA85A86C47A098A224000000000")).wait();
=======
        const testWallet = Wallet.fromMnemonic(process.env.TEST_MNEMONIC, "m/44'/60'/0'/0/" + i).connect(provider);
        await (await erc20.mint(testWallet.address, '0x4B3B4CA85A86C47A098A224000000000')).wait();
>>>>>>> 1259956e
    }
})();<|MERGE_RESOLUTION|>--- conflicted
+++ resolved
@@ -1,4 +1,4 @@
-<<<<<<< HEAD
+
 import { ethers, Wallet } from "ethers";
 import { Deployer, readContractCode, readTestContracts, readProductionContracts } from "../src.ts/deploy";
 import { deployContract } from "ethereum-waffle";
@@ -8,12 +8,6 @@
 
 const testConfigPath = path.join(process.env.ZKSYNC_HOME as string, `etc/test_config/constant`);
 const ethTestConfig = JSON.parse(fs.readFileSync(`${testConfigPath}/eth.json`, { encoding: "utf-8" }));
-=======
-import { ethers, Wallet } from 'ethers';
-import { Deployer, readContractCode, readTestContracts, readProductionContracts } from '../src.ts/deploy';
-import { deployContract } from 'ethereum-waffle';
-import { ArgumentParser } from 'argparse';
->>>>>>> 1259956e
 
 (async () => {
     const parser = new ArgumentParser({
@@ -59,12 +53,7 @@
     }
 
     for (let i = 0; i < 10; ++i) {
-<<<<<<< HEAD
         const testWallet = Wallet.fromMnemonic(ethTestConfig.test_mnemonic, "m/44'/60'/0'/0/" + i).connect(provider);
         await (await erc20.mint(testWallet.address, "0x4B3B4CA85A86C47A098A224000000000")).wait();
-=======
-        const testWallet = Wallet.fromMnemonic(process.env.TEST_MNEMONIC, "m/44'/60'/0'/0/" + i).connect(provider);
-        await (await erc20.mint(testWallet.address, '0x4B3B4CA85A86C47A098A224000000000')).wait();
->>>>>>> 1259956e
     }
 })();