--- conflicted
+++ resolved
@@ -1,11 +1,7 @@
 const hardhat = require("hardhat");
 const { BigNumber } = require('ethers');
 const { expect } = require('chai');
-<<<<<<< HEAD
 const { getCallRevertReason } = require('./common');
-=======
-const { deployTestContract, getCallRevertReason } = require('./common');
->>>>>>> 3c3dfc8f
 
 describe('Bytes unit tests', function () {
     this.timeout(50000);
