const ethers = require('ethers');
const { use } = require('chai');
const { solidity, deployContract, MockProvider } = require('ethereum-waffle');

<<<<<<< HEAD
const IERC20_INTERFACE = require("@openzeppelin/contracts/build/contracts/IERC20");
const {rawEncode} = require('ethereumjs-abi')
=======
const IERC20_INTERFACE = require('openzeppelin-solidity/build/contracts/IERC20');
const { rawEncode } = require('ethereumjs-abi');
const DEFAULT_REVERT_REASON = 'VM did not revert';
>>>>>>> 3c3dfc8f

// For: geth

// const provider = new ethers.providers.JsonRpcProvider(process.env.ETH_CLIENT_WEB3_URL);
// const wallet = ethers.Wallet.fromMnemonic(process.env.MNEMONIC, "m/44'/60'/0'/0/1").connect(provider);
// const exitWallet = ethers.Wallet.fromMnemonic(process.env.MNEMONIC, "m/44'/60'/0'/0/2").connect(provider);

// For: ganache

const provider = new MockProvider({ ganacheOptions: { gasLimit: '8000000', gasPrice: '1' } });
const [wallet, wallet1, wallet2, exitWallet] = provider.getWallets();

use(solidity);

async function deployTestContract(file) {
    try {
        return await deployContract(wallet, require(file), [], {
            gasLimit: 6000000
        });
    } catch (err) {
        console.log('Error deploying', file, ': ', err);
    }
}

async function deployProxyContract(wallet, proxyCode, contractCode, initArgs, initArgsValues) {
    try {
        const initArgsInBytes = await rawEncode(initArgs, initArgsValues);
        const contract = await deployContract(wallet, contractCode, [], {
            gasLimit: 3000000
        });
        const proxy = await deployContract(wallet, proxyCode, [contract.address, initArgsInBytes], {
            gasLimit: 3000000
        });

        const returnContract = new ethers.Contract(proxy.address, contractCode.abi, wallet);
        return [returnContract, contract.address];
    } catch (err) {
        console.log('Error deploying proxy contract: ', err);
    }
}

async function getCallRevertReason(f) {
    let revertReason = DEFAULT_REVERT_REASON;
    let result;
    try {
        result = await f();
    } catch(e) {
        try {
            const data = e.stackTrace[e.stackTrace.length - 1].message.slice(4);
            revertReason = ethers.utils.defaultAbiCoder.decode(["string"], data)[0];
        } catch (err2) {
            throw e;
        }
        // revertReason = (e.reason && e.reason[0]) || e.results[e.hashes[0]].reason
    } 
    return {revertReason, result};
}

module.exports = {
    provider,
    wallet,
    wallet1,
    wallet2,
    exitWallet,
    deployTestContract,
    deployProxyContract,
    getCallRevertReason,
    IERC20_INTERFACE
};<|MERGE_RESOLUTION|>--- conflicted
+++ resolved
@@ -2,14 +2,9 @@
 const { use } = require('chai');
 const { solidity, deployContract, MockProvider } = require('ethereum-waffle');
 
-<<<<<<< HEAD
 const IERC20_INTERFACE = require("@openzeppelin/contracts/build/contracts/IERC20");
-const {rawEncode} = require('ethereumjs-abi')
-=======
-const IERC20_INTERFACE = require('openzeppelin-solidity/build/contracts/IERC20');
 const { rawEncode } = require('ethereumjs-abi');
 const DEFAULT_REVERT_REASON = 'VM did not revert';
->>>>>>> 3c3dfc8f
 
 // For: geth
 
