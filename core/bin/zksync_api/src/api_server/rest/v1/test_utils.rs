//! API testing helpers.

// Built-in uses
use std::str::FromStr;

// External uses
use actix_web::{web, App, Scope};
use chrono::Utc;
use once_cell::sync::Lazy;
use tokio::sync::Mutex;

// Workspace uses
use zksync_config::ZkSyncConfig;
use zksync_crypto::rand::{SeedableRng, XorShiftRng};
use zksync_storage::{
    chain::operations::records::NewExecutedPriorityOperation,
    test_data::{
        dummy_ethereum_tx_hash, gen_acc_random_updates, gen_unique_operation,
        gen_unique_operation_with_txs, BLOCK_SIZE_CHUNKS,
    },
    ConnectionPool,
};
use zksync_test_account::ZkSyncAccount;
use zksync_types::{
    ethereum::OperationType,
    helpers::{apply_updates, closest_packable_fee_amount, closest_packable_token_amount},
    operations::{ChangePubKeyOp, TransferToNewOp},
    AccountId, AccountMap, Action, Address, BlockNumber, Deposit, DepositOp, ExecutedOperations,
    ExecutedPriorityOp, ExecutedTx, FullExit, FullExitOp, Nonce, PriorityOp, Token, TokenId,
    Transfer, TransferOp, ZkSyncOp, ZkSyncTx, H256,
};

// Local uses
use super::Client;

/// Serial ID of the verified priority operation.
pub const VERIFIED_OP_SERIAL_ID: u64 = 10;
/// Serial ID of the committed priority operation.
pub const COMMITTED_OP_SERIAL_ID: u64 = 243;
/// Number of committed blocks.
<<<<<<< HEAD
#[allow(dead_code)]
pub const COMMITTED_BLOCKS_COUNT: BlockNumber = 8;
/// Number of verified blocks.
#[allow(dead_code)]
pub const VERIFIED_BLOCKS_COUNT: BlockNumber = 3;
=======
pub const COMMITTED_BLOCKS_COUNT: BlockNumber = BlockNumber(8);
/// Number of verified blocks.
pub const VERIFIED_BLOCKS_COUNT: BlockNumber = BlockNumber(3);
>>>>>>> 9bdf9140

#[derive(Debug, Clone)]
pub struct TestServerConfig {
    pub config: ZkSyncConfig,
    pub pool: ConnectionPool,
}

impl Default for TestServerConfig {
    fn default() -> Self {
        Self {
            config: ZkSyncConfig::from_env(),
            pool: ConnectionPool::new(Some(1)),
        }
    }
}

#[derive(Debug)]
pub struct TestTransactions {
    pub acc: ZkSyncAccount,
    pub txs: Vec<(ZkSyncTx, ExecutedOperations)>,
}

impl TestServerConfig {
    pub fn start_server<F>(&self, scope_factory: F) -> (Client, actix_web::test::TestServer)
    where
        F: Fn(&TestServerConfig) -> Scope + Clone + Send + 'static,
    {
        let this = self.clone();
        let server = actix_web::test::start(move || {
            App::new().service(web::scope("/api/v1").service(scope_factory(&this)))
        });

        let url = server.url("").trim_end_matches('/').to_owned();

        let client = Client::new(url);
        (client, server)
    }

    /// Creates several transactions and the corresponding executed operations.
    pub fn gen_zk_txs(fee: u64) -> TestTransactions {
        Self::gen_zk_txs_for_account(AccountId(0xdead), ZkSyncAccount::rand().address, fee)
    }

    /// Creates several transactions and the corresponding executed operations for the
    /// specified account.
    pub fn gen_zk_txs_for_account(
        account_id: AccountId,
        address: Address,
        fee: u64,
    ) -> TestTransactions {
        let from = ZkSyncAccount::rand();
        from.set_account_id(Some(AccountId(0xf00d)));

        let mut to = ZkSyncAccount::rand();
        to.set_account_id(Some(account_id));
        to.address = address;

        let mut txs = Vec::new();

        // Sign change pubkey tx pair
        {
<<<<<<< HEAD
            let tx =
                from.sign_change_pubkey_tx(None, false, 0, fee.into(), false, Default::default());
=======
            let tx = from.sign_change_pubkey_tx(None, false, TokenId(0), fee.into(), false);
>>>>>>> 9bdf9140

            let zksync_op = ZkSyncOp::ChangePubKeyOffchain(Box::new(ChangePubKeyOp {
                tx: tx.clone(),
                account_id: from.get_account_id().unwrap(),
            }));

            let executed_tx = ExecutedTx {
                signed_tx: zksync_op.try_get_tx().unwrap().into(),
                success: true,
                op: Some(zksync_op),
                fail_reason: None,
                block_index: Some(1),
                created_at: chrono::Utc::now(),
                batch_id: None,
            };

            txs.push((
                ZkSyncTx::ChangePubKey(Box::new(tx)),
                ExecutedOperations::Tx(Box::new(executed_tx)),
            ));
        }
        // Transfer tx pair
        {
            let tx = from
                .sign_transfer(
                    TokenId(0),
                    "ETH",
                    closest_packable_token_amount(&10_u64.into()),
                    closest_packable_fee_amount(&fee.into()),
                    &to.address,
                    None,
                    false,
                    Default::default(),
                )
                .0;

            let zksync_op = ZkSyncOp::TransferToNew(Box::new(TransferToNewOp {
                tx: tx.clone(),
                from: from.get_account_id().unwrap(),
                to: to.get_account_id().unwrap(),
            }));

            let executed_tx = ExecutedTx {
                signed_tx: zksync_op.try_get_tx().unwrap().into(),
                success: true,
                op: Some(zksync_op),
                fail_reason: None,
                block_index: Some(2),
                created_at: chrono::Utc::now(),
                batch_id: None,
            };

            txs.push((
                ZkSyncTx::Transfer(Box::new(tx)),
                ExecutedOperations::Tx(Box::new(executed_tx)),
            ));
        }
        // Failed transfer tx pair
        {
            let tx = from
                .sign_transfer(
<<<<<<< HEAD
                    0,
=======
                    TokenId(0),
>>>>>>> 9bdf9140
                    "GLM",
                    1_u64.into(),
                    fee.into(),
                    &to.address,
                    None,
                    false,
<<<<<<< HEAD
                    Default::default(),
=======
>>>>>>> 9bdf9140
                )
                .0;

            let zksync_op = ZkSyncOp::TransferToNew(Box::new(TransferToNewOp {
                tx: tx.clone(),
                from: from.get_account_id().unwrap(),
                to: to.get_account_id().unwrap(),
            }));

            let executed_tx = ExecutedTx {
                signed_tx: zksync_op.try_get_tx().unwrap().into(),
                success: false,
                op: Some(zksync_op),
                fail_reason: Some("Unknown token".to_string()),
                block_index: None,
                created_at: chrono::Utc::now(),
                batch_id: None,
            };

            txs.push((
                ZkSyncTx::Transfer(Box::new(tx)),
                ExecutedOperations::Tx(Box::new(executed_tx)),
            ));
        }
        // Transfer back tx pair
        {
            let tx = Transfer::new(
                to.get_account_id().unwrap(),
                to.address,
                from.address,
                TokenId(0),
                2_u64.into(),
                fee.into(),
<<<<<<< HEAD
                0,
                Default::default(),
=======
                Nonce(0),
>>>>>>> 9bdf9140
                None,
            );

            let zksync_op = ZkSyncOp::Transfer(Box::new(TransferOp {
                tx: tx.clone(),
                from: to.get_account_id().unwrap(),
                to: from.get_account_id().unwrap(),
            }));

            let executed_tx = ExecutedTx {
                signed_tx: zksync_op.try_get_tx().unwrap().into(),
                success: true,
                op: Some(zksync_op),
                fail_reason: None,
                block_index: Some(3),
                created_at: chrono::Utc::now(),
                batch_id: None,
            };

            txs.push((
                ZkSyncTx::Transfer(Box::new(tx)),
                ExecutedOperations::Tx(Box::new(executed_tx)),
            ));
        }

        TestTransactions { acc: from, txs }
    }

    pub async fn fill_database(&self) -> anyhow::Result<()> {
<<<<<<< HEAD
        todo!();

        // static INITED: Lazy<Mutex<bool>> = Lazy::new(|| Mutex::new(false));

        // // Hold this guard until transaction will be committed to avoid double init.
        // let mut inited_guard = INITED.lock().await;
        // if *inited_guard {
        //     return Ok(());
        // }
        // *inited_guard = true;

        // let mut storage = self.pool.access_storage().await?;

        // // Check if database is been already inited.
        // if storage.chain().block_schema().get_block(1).await?.is_some() {
        //     return Ok(());
        // }

        // // Make changes atomic.
        // let mut storage = storage.start_transaction().await?;

        // // Below lies the initialization of the data for the test.
        // let mut rng = XorShiftRng::from_seed([0, 1, 2, 3]);

        // // Required since we use `EthereumSchema` in this test.
        // storage.ethereum_schema().initialize_eth_data().await?;

        // // Insert PHNX token
        // storage
        //     .tokens_schema()
        //     .store_token(Token::new(
        //         1,
        //         Address::from_str("38A2fDc11f526Ddd5a607C1F251C065f40fBF2f7").unwrap(),
        //         "PHNX",
        //         18,
        //     ))
        //     .await?;
        // // Insert Golem token with old symbol (from rinkeby).
        // storage
        //     .tokens_schema()
        //     .store_token(Token::new(
        //         16,
        //         Address::from_str("d94e3dc39d4cad1dad634e7eb585a57a19dc7efe").unwrap(),
        //         "GNT",
        //         18,
        //     ))
        //     .await?;

        // let mut accounts = AccountMap::default();

        // // Create and apply several blocks to work with.
        // for block_number in 1..=COMMITTED_BLOCKS_COUNT {
        //     let updates = (0..3)
        //         .flat_map(|_| gen_acc_random_updates(&mut rng))
        //         .collect::<Vec<_>>();
        //     apply_updates(&mut accounts, updates.clone());

        //     // Add transactions to every odd block.
        //     let txs = if block_number % 2 == 1 {
        //         let (&id, account) = accounts.iter().next().unwrap();

        //         Self::gen_zk_txs_for_account(id, account.address, 1_000)
        //             .txs
        //             .into_iter()
        //             .map(|(_tx, op)| op)
        //             .collect()
        //     } else {
        //         vec![]
        //     };

        //     // Storage transactions in the block schema.
        //     storage
        //         .chain()
        //         .block_schema()
        //         .save_block_transactions(block_number, txs.clone())
        //         .await?;

        //     // Store the commit operation in the block schema.
        //     let operation = storage
        //         .chain()
        //         .block_schema()
        //         .execute_operation(gen_unique_operation_with_txs(
        //             block_number,
        //             Action::Commit,
        //             BLOCK_SIZE_CHUNKS,
        //             txs,
        //         ))
        //         .await?;
        //     storage
        //         .chain()
        //         .state_schema()
        //         .commit_state_update(block_number, &updates, 0)
        //         .await?;

        //     // Store & confirm the operation in the ethereum schema, as it's used for obtaining
        //     // commit/verify hashes.
        //     let ethereum_op_id = operation.id.unwrap() as i64;
        //     let eth_tx_hash = dummy_ethereum_tx_hash(ethereum_op_id);
        //     let response = storage
        //         .ethereum_schema()
        //         .save_new_eth_tx(
        //             OperationType::Commit,
        //             Some(ethereum_op_id),
        //             100,
        //             100u32.into(),
        //             Default::default(),
        //         )
        //         .await?;
        //     storage
        //         .ethereum_schema()
        //         .add_hash_entry(response.id, &eth_tx_hash)
        //         .await?;
        //     storage
        //         .ethereum_schema()
        //         .confirm_eth_tx(&eth_tx_hash)
        //         .await?;

        //     // Add verification for the block if required.
        //     if block_number <= VERIFIED_BLOCKS_COUNT {
        //         storage
        //             .prover_schema()
        //             .store_proof(block_number, &Default::default())
        //             .await?;
        //         let operation = storage
        //             .chain()
        //             .block_schema()
        //             .execute_operation(gen_unique_operation(
        //                 block_number,
        //                 Action::Verify {
        //                     proof: Default::default(),
        //                 },
        //                 BLOCK_SIZE_CHUNKS,
        //             ))
        //             .await?;

        //         let ethereum_op_id = operation.id.unwrap() as i64;
        //         let eth_tx_hash = dummy_ethereum_tx_hash(ethereum_op_id);
        //         let response = storage
        //             .ethereum_schema()
        //             .save_new_eth_tx(
        //                 OperationType::Verify,
        //                 Some(ethereum_op_id),
        //                 100,
        //                 100u32.into(),
        //                 Default::default(),
        //             )
        //             .await?;
        //         storage
        //             .ethereum_schema()
        //             .add_hash_entry(response.id, &eth_tx_hash)
        //             .await?;
        //         storage
        //             .ethereum_schema()
        //             .confirm_eth_tx(&eth_tx_hash)
        //             .await?;
        //     }
        // }

        // // Store priority operations for some tests.
        // let ops = vec![
        //     // Verified priority operation.
        //     NewExecutedPriorityOperation {
        //         block_number: 2,
        //         block_index: 2,
        //         operation: serde_json::to_value(
        //             dummy_deposit_op(Address::default(), 1, VERIFIED_OP_SERIAL_ID, 2).op,
        //         )
        //         .unwrap(),
        //         from_account: Default::default(),
        //         to_account: Default::default(),
        //         priority_op_serialid: VERIFIED_OP_SERIAL_ID as i64,
        //         deadline_block: 100,
        //         eth_hash: dummy_ethereum_tx_hash(VERIFIED_OP_SERIAL_ID as i64)
        //             .as_bytes()
        //             .to_vec(),
        //         eth_block: 10,
        //         created_at: chrono::Utc::now(),
        //     },
        //     // Committed priority operation.
        //     NewExecutedPriorityOperation {
        //         block_number: VERIFIED_BLOCKS_COUNT as i64 + 1,
        //         block_index: 1,
        //         operation: serde_json::to_value(
        //             dummy_full_exit_op(1, Address::default(), COMMITTED_OP_SERIAL_ID, 3).op,
        //         )
        //         .unwrap(),
        //         from_account: Default::default(),
        //         to_account: Default::default(),
        //         priority_op_serialid: COMMITTED_OP_SERIAL_ID as i64,
        //         deadline_block: 200,
        //         eth_hash: dummy_ethereum_tx_hash(COMMITTED_OP_SERIAL_ID as i64)
        //             .as_bytes()
        //             .to_vec(),
        //         eth_block: 14,
        //         created_at: chrono::Utc::now(),
        //     },
        // ];

        // for op in ops {
        //     storage
        //         .chain()
        //         .operations_schema()
        //         .store_executed_priority_op(op)
        //         .await?;
        // }

        // // Get the accounts by their IDs.
        // for (account_id, _account) in accounts {
        //     let account_state = storage
        //         .chain()
        //         .account_schema()
        //         .account_state_by_id(account_id)
        //         .await?;

        //     // Check that committed state is available.
        //     assert!(
        //         account_state.committed.is_some(),
        //         "No committed state for account"
        //     );
        // }

        // storage.commit().await?;
        // // Storage has been inited, so we can safely drop this guard.
        // drop(inited_guard);
=======
        static INITED: Lazy<Mutex<bool>> = Lazy::new(|| Mutex::new(false));

        // Hold this guard until transaction will be committed to avoid double init.
        let mut inited_guard = INITED.lock().await;
        if *inited_guard {
            return Ok(());
        }
        *inited_guard = true;

        let mut storage = self.pool.access_storage().await?;

        // Check if database is been already inited.
        if storage
            .chain()
            .block_schema()
            .get_block(BlockNumber(1))
            .await?
            .is_some()
        {
            return Ok(());
        }

        // Make changes atomic.
        let mut storage = storage.start_transaction().await?;

        // Below lies the initialization of the data for the test.
        let mut rng = XorShiftRng::from_seed([0, 1, 2, 3]);

        // Required since we use `EthereumSchema` in this test.
        storage.ethereum_schema().initialize_eth_data().await?;

        // Insert PHNX token
        storage
            .tokens_schema()
            .store_token(Token::new(
                TokenId(1),
                Address::from_str("38A2fDc11f526Ddd5a607C1F251C065f40fBF2f7").unwrap(),
                "PHNX",
                18,
            ))
            .await?;
        // Insert Golem token with old symbol (from rinkeby).
        storage
            .tokens_schema()
            .store_token(Token::new(
                TokenId(16),
                Address::from_str("d94e3dc39d4cad1dad634e7eb585a57a19dc7efe").unwrap(),
                "GNT",
                18,
            ))
            .await?;

        let mut accounts = AccountMap::default();

        // Create and apply several blocks to work with.
        for block_number in 1..=*COMMITTED_BLOCKS_COUNT {
            let block_number = BlockNumber(block_number);
            let updates = (0..3)
                .flat_map(|_| gen_acc_random_updates(&mut rng))
                .collect::<Vec<_>>();
            apply_updates(&mut accounts, updates.clone());

            // Add transactions to every odd block.
            let txs = if *block_number % 2 == 1 {
                let (&id, account) = accounts.iter().next().unwrap();

                Self::gen_zk_txs_for_account(id, account.address, 1_000)
                    .txs
                    .into_iter()
                    .map(|(_tx, op)| op)
                    .collect()
            } else {
                vec![]
            };

            // Storage transactions in the block schema.
            storage
                .chain()
                .block_schema()
                .save_block_transactions(block_number, txs.clone())
                .await?;

            // Store the commit operation in the block schema.
            let operation = storage
                .chain()
                .block_schema()
                .execute_operation(gen_unique_operation_with_txs(
                    block_number,
                    Action::Commit,
                    BLOCK_SIZE_CHUNKS,
                    txs,
                ))
                .await?;
            storage
                .chain()
                .state_schema()
                .commit_state_update(block_number, &updates, 0)
                .await?;

            // Store & confirm the operation in the ethereum schema, as it's used for obtaining
            // commit/verify hashes.
            let ethereum_op_id = operation.id.unwrap() as i64;
            let eth_tx_hash = dummy_ethereum_tx_hash(ethereum_op_id);
            let response = storage
                .ethereum_schema()
                .save_new_eth_tx(
                    OperationType::Commit,
                    Some(ethereum_op_id),
                    100,
                    100u32.into(),
                    Default::default(),
                )
                .await?;
            storage
                .ethereum_schema()
                .add_hash_entry(response.id, &eth_tx_hash)
                .await?;
            storage
                .ethereum_schema()
                .confirm_eth_tx(&eth_tx_hash)
                .await?;

            // Add verification for the block if required.
            if block_number <= VERIFIED_BLOCKS_COUNT {
                storage
                    .prover_schema()
                    .store_proof(block_number, &Default::default())
                    .await?;
                let operation = storage
                    .chain()
                    .block_schema()
                    .execute_operation(gen_unique_operation(
                        block_number,
                        Action::Verify {
                            proof: Default::default(),
                        },
                        BLOCK_SIZE_CHUNKS,
                    ))
                    .await?;

                let ethereum_op_id = operation.id.unwrap() as i64;
                let eth_tx_hash = dummy_ethereum_tx_hash(ethereum_op_id);
                let response = storage
                    .ethereum_schema()
                    .save_new_eth_tx(
                        OperationType::Verify,
                        Some(ethereum_op_id),
                        100,
                        100u32.into(),
                        Default::default(),
                    )
                    .await?;
                storage
                    .ethereum_schema()
                    .add_hash_entry(response.id, &eth_tx_hash)
                    .await?;
                storage
                    .ethereum_schema()
                    .confirm_eth_tx(&eth_tx_hash)
                    .await?;
            }
        }

        // Store priority operations for some tests.
        let ops = vec![
            // Verified priority operation.
            NewExecutedPriorityOperation {
                block_number: 2,
                block_index: 2,
                operation: serde_json::to_value(
                    dummy_deposit_op(Address::default(), AccountId(1), VERIFIED_OP_SERIAL_ID, 2).op,
                )
                .unwrap(),
                from_account: Default::default(),
                to_account: Default::default(),
                priority_op_serialid: VERIFIED_OP_SERIAL_ID as i64,
                deadline_block: 100,
                eth_hash: dummy_ethereum_tx_hash(VERIFIED_OP_SERIAL_ID as i64)
                    .as_bytes()
                    .to_vec(),
                eth_block: 10,
                created_at: chrono::Utc::now(),
            },
            // Committed priority operation.
            NewExecutedPriorityOperation {
                block_number: *VERIFIED_BLOCKS_COUNT as i64 + 1,
                block_index: 1,
                operation: serde_json::to_value(
                    dummy_full_exit_op(AccountId(1), Address::default(), COMMITTED_OP_SERIAL_ID, 3)
                        .op,
                )
                .unwrap(),
                from_account: Default::default(),
                to_account: Default::default(),
                priority_op_serialid: COMMITTED_OP_SERIAL_ID as i64,
                deadline_block: 200,
                eth_hash: dummy_ethereum_tx_hash(COMMITTED_OP_SERIAL_ID as i64)
                    .as_bytes()
                    .to_vec(),
                eth_block: 14,
                created_at: chrono::Utc::now(),
            },
        ];

        for op in ops {
            storage
                .chain()
                .operations_schema()
                .store_executed_priority_op(op)
                .await?;
        }

        // Get the accounts by their IDs.
        for (account_id, _account) in accounts {
            let account_state = storage
                .chain()
                .account_schema()
                .account_state_by_id(account_id)
                .await?;

            // Check that committed state is available.
            assert!(
                account_state.committed.is_some(),
                "No committed state for account"
            );
        }

        storage.commit().await?;
        // Storage has been inited, so we can safely drop this guard.
        drop(inited_guard);
>>>>>>> 9bdf9140

        Ok(())
    }
}

/// Creates dummy deposit priority operation.
pub fn dummy_deposit_op(
    address: Address,
    account_id: AccountId,
    serial_id: u64,
    block_index: u32,
) -> ExecutedPriorityOp {
    let deposit_op = ZkSyncOp::Deposit(Box::new(DepositOp {
        priority_op: Deposit {
            from: address,
            token: TokenId(0),
            amount: 1_u64.into(),
            to: address,
        },
        account_id,
    }));

    ExecutedPriorityOp {
        priority_op: PriorityOp {
            serial_id,
            data: deposit_op.try_get_priority_op().unwrap(),
            deadline_block: 0,
            eth_hash: H256::default(),
            eth_block: 10,
        },
        op: deposit_op,
        block_index,
        created_at: Utc::now(),
    }
}

/// Creates dummy full exit priority operation.
pub fn dummy_full_exit_op(
    account_id: AccountId,
    eth_address: Address,
    serial_id: u64,
    block_index: u32,
) -> ExecutedPriorityOp {
    let deposit_op = ZkSyncOp::FullExit(Box::new(FullExitOp {
        priority_op: FullExit {
            account_id,
            eth_address,
            token: TokenId(0),
        },
        withdraw_amount: None,
    }));

    ExecutedPriorityOp {
        priority_op: PriorityOp {
            serial_id,
            data: deposit_op.try_get_priority_op().unwrap(),
            deadline_block: 0,
            eth_hash: H256::default(),
            eth_block: 10,
        },
        op: deposit_op,
        block_index,
        created_at: Utc::now(),
    }
}<|MERGE_RESOLUTION|>--- conflicted
+++ resolved
@@ -38,17 +38,11 @@
 /// Serial ID of the committed priority operation.
 pub const COMMITTED_OP_SERIAL_ID: u64 = 243;
 /// Number of committed blocks.
-<<<<<<< HEAD
 #[allow(dead_code)]
-pub const COMMITTED_BLOCKS_COUNT: BlockNumber = 8;
+pub const COMMITTED_BLOCKS_COUNT: BlockNumber = BlockNumber(8);
 /// Number of verified blocks.
 #[allow(dead_code)]
-pub const VERIFIED_BLOCKS_COUNT: BlockNumber = 3;
-=======
-pub const COMMITTED_BLOCKS_COUNT: BlockNumber = BlockNumber(8);
-/// Number of verified blocks.
 pub const VERIFIED_BLOCKS_COUNT: BlockNumber = BlockNumber(3);
->>>>>>> 9bdf9140
 
 #[derive(Debug, Clone)]
 pub struct TestServerConfig {
@@ -110,12 +104,14 @@
 
         // Sign change pubkey tx pair
         {
-<<<<<<< HEAD
-            let tx =
-                from.sign_change_pubkey_tx(None, false, 0, fee.into(), false, Default::default());
-=======
-            let tx = from.sign_change_pubkey_tx(None, false, TokenId(0), fee.into(), false);
->>>>>>> 9bdf9140
+            let tx = from.sign_change_pubkey_tx(
+                None,
+                false,
+                TokenId(0),
+                fee.into(),
+                false,
+                Default::default(),
+            );
 
             let zksync_op = ZkSyncOp::ChangePubKeyOffchain(Box::new(ChangePubKeyOp {
                 tx: tx.clone(),
@@ -177,21 +173,14 @@
         {
             let tx = from
                 .sign_transfer(
-<<<<<<< HEAD
                     0,
-=======
-                    TokenId(0),
->>>>>>> 9bdf9140
                     "GLM",
                     1_u64.into(),
                     fee.into(),
                     &to.address,
                     None,
                     false,
-<<<<<<< HEAD
                     Default::default(),
-=======
->>>>>>> 9bdf9140
                 )
                 .0;
 
@@ -225,12 +214,8 @@
                 TokenId(0),
                 2_u64.into(),
                 fee.into(),
-<<<<<<< HEAD
-                0,
+                Nonce(0),
                 Default::default(),
-=======
-                Nonce(0),
->>>>>>> 9bdf9140
                 None,
             );
 
@@ -260,39 +245,44 @@
     }
 
     pub async fn fill_database(&self) -> anyhow::Result<()> {
-<<<<<<< HEAD
         todo!();
 
         // static INITED: Lazy<Mutex<bool>> = Lazy::new(|| Mutex::new(false));
-
+        //
         // // Hold this guard until transaction will be committed to avoid double init.
         // let mut inited_guard = INITED.lock().await;
         // if *inited_guard {
         //     return Ok(());
         // }
         // *inited_guard = true;
-
+        //
         // let mut storage = self.pool.access_storage().await?;
-
+        //
         // // Check if database is been already inited.
-        // if storage.chain().block_schema().get_block(1).await?.is_some() {
+        // if storage
+        //     .chain()
+        //     .block_schema()
+        //     .get_block(BlockNumber(1))
+        //     .await?
+        //     .is_some()
+        // {
         //     return Ok(());
         // }
-
+        //
         // // Make changes atomic.
         // let mut storage = storage.start_transaction().await?;
-
+        //
         // // Below lies the initialization of the data for the test.
         // let mut rng = XorShiftRng::from_seed([0, 1, 2, 3]);
-
+        //
         // // Required since we use `EthereumSchema` in this test.
         // storage.ethereum_schema().initialize_eth_data().await?;
-
+        //
         // // Insert PHNX token
         // storage
         //     .tokens_schema()
         //     .store_token(Token::new(
-        //         1,
+        //         TokenId(1),
         //         Address::from_str("38A2fDc11f526Ddd5a607C1F251C065f40fBF2f7").unwrap(),
         //         "PHNX",
         //         18,
@@ -302,26 +292,27 @@
         // storage
         //     .tokens_schema()
         //     .store_token(Token::new(
-        //         16,
+        //         TokenId(16),
         //         Address::from_str("d94e3dc39d4cad1dad634e7eb585a57a19dc7efe").unwrap(),
         //         "GNT",
         //         18,
         //     ))
         //     .await?;
-
+        //
         // let mut accounts = AccountMap::default();
-
+        //
         // // Create and apply several blocks to work with.
-        // for block_number in 1..=COMMITTED_BLOCKS_COUNT {
+        // for block_number in 1..=*COMMITTED_BLOCKS_COUNT {
+        //     let block_number = BlockNumber(block_number);
         //     let updates = (0..3)
         //         .flat_map(|_| gen_acc_random_updates(&mut rng))
         //         .collect::<Vec<_>>();
         //     apply_updates(&mut accounts, updates.clone());
-
+        //
         //     // Add transactions to every odd block.
-        //     let txs = if block_number % 2 == 1 {
+        //     let txs = if *block_number % 2 == 1 {
         //         let (&id, account) = accounts.iter().next().unwrap();
-
+        //
         //         Self::gen_zk_txs_for_account(id, account.address, 1_000)
         //             .txs
         //             .into_iter()
@@ -330,14 +321,14 @@
         //     } else {
         //         vec![]
         //     };
-
+        //
         //     // Storage transactions in the block schema.
         //     storage
         //         .chain()
         //         .block_schema()
         //         .save_block_transactions(block_number, txs.clone())
         //         .await?;
-
+        //
         //     // Store the commit operation in the block schema.
         //     let operation = storage
         //         .chain()
@@ -354,7 +345,7 @@
         //         .state_schema()
         //         .commit_state_update(block_number, &updates, 0)
         //         .await?;
-
+        //
         //     // Store & confirm the operation in the ethereum schema, as it's used for obtaining
         //     // commit/verify hashes.
         //     let ethereum_op_id = operation.id.unwrap() as i64;
@@ -377,7 +368,7 @@
         //         .ethereum_schema()
         //         .confirm_eth_tx(&eth_tx_hash)
         //         .await?;
-
+        //
         //     // Add verification for the block if required.
         //     if block_number <= VERIFIED_BLOCKS_COUNT {
         //         storage
@@ -395,7 +386,7 @@
         //                 BLOCK_SIZE_CHUNKS,
         //             ))
         //             .await?;
-
+        //
         //         let ethereum_op_id = operation.id.unwrap() as i64;
         //         let eth_tx_hash = dummy_ethereum_tx_hash(ethereum_op_id);
         //         let response = storage
@@ -418,7 +409,7 @@
         //             .await?;
         //     }
         // }
-
+        //
         // // Store priority operations for some tests.
         // let ops = vec![
         //     // Verified priority operation.
@@ -426,7 +417,7 @@
         //         block_number: 2,
         //         block_index: 2,
         //         operation: serde_json::to_value(
-        //             dummy_deposit_op(Address::default(), 1, VERIFIED_OP_SERIAL_ID, 2).op,
+        //             dummy_deposit_op(Address::default(), AccountId(1), VERIFIED_OP_SERIAL_ID, 2).op,
         //         )
         //         .unwrap(),
         //         from_account: Default::default(),
@@ -441,10 +432,11 @@
         //     },
         //     // Committed priority operation.
         //     NewExecutedPriorityOperation {
-        //         block_number: VERIFIED_BLOCKS_COUNT as i64 + 1,
+        //         block_number: *VERIFIED_BLOCKS_COUNT as i64 + 1,
         //         block_index: 1,
         //         operation: serde_json::to_value(
-        //             dummy_full_exit_op(1, Address::default(), COMMITTED_OP_SERIAL_ID, 3).op,
+        //             dummy_full_exit_op(AccountId(1), Address::default(), COMMITTED_OP_SERIAL_ID, 3)
+        //                 .op,
         //         )
         //         .unwrap(),
         //         from_account: Default::default(),
@@ -458,7 +450,7 @@
         //         created_at: chrono::Utc::now(),
         //     },
         // ];
-
+        //
         // for op in ops {
         //     storage
         //         .chain()
@@ -466,7 +458,7 @@
         //         .store_executed_priority_op(op)
         //         .await?;
         // }
-
+        //
         // // Get the accounts by their IDs.
         // for (account_id, _account) in accounts {
         //     let account_state = storage
@@ -474,251 +466,19 @@
         //         .account_schema()
         //         .account_state_by_id(account_id)
         //         .await?;
-
+        //
         //     // Check that committed state is available.
         //     assert!(
         //         account_state.committed.is_some(),
         //         "No committed state for account"
         //     );
         // }
-
+        //
         // storage.commit().await?;
         // // Storage has been inited, so we can safely drop this guard.
         // drop(inited_guard);
-=======
-        static INITED: Lazy<Mutex<bool>> = Lazy::new(|| Mutex::new(false));
-
-        // Hold this guard until transaction will be committed to avoid double init.
-        let mut inited_guard = INITED.lock().await;
-        if *inited_guard {
-            return Ok(());
-        }
-        *inited_guard = true;
-
-        let mut storage = self.pool.access_storage().await?;
-
-        // Check if database is been already inited.
-        if storage
-            .chain()
-            .block_schema()
-            .get_block(BlockNumber(1))
-            .await?
-            .is_some()
-        {
-            return Ok(());
-        }
-
-        // Make changes atomic.
-        let mut storage = storage.start_transaction().await?;
-
-        // Below lies the initialization of the data for the test.
-        let mut rng = XorShiftRng::from_seed([0, 1, 2, 3]);
-
-        // Required since we use `EthereumSchema` in this test.
-        storage.ethereum_schema().initialize_eth_data().await?;
-
-        // Insert PHNX token
-        storage
-            .tokens_schema()
-            .store_token(Token::new(
-                TokenId(1),
-                Address::from_str("38A2fDc11f526Ddd5a607C1F251C065f40fBF2f7").unwrap(),
-                "PHNX",
-                18,
-            ))
-            .await?;
-        // Insert Golem token with old symbol (from rinkeby).
-        storage
-            .tokens_schema()
-            .store_token(Token::new(
-                TokenId(16),
-                Address::from_str("d94e3dc39d4cad1dad634e7eb585a57a19dc7efe").unwrap(),
-                "GNT",
-                18,
-            ))
-            .await?;
-
-        let mut accounts = AccountMap::default();
-
-        // Create and apply several blocks to work with.
-        for block_number in 1..=*COMMITTED_BLOCKS_COUNT {
-            let block_number = BlockNumber(block_number);
-            let updates = (0..3)
-                .flat_map(|_| gen_acc_random_updates(&mut rng))
-                .collect::<Vec<_>>();
-            apply_updates(&mut accounts, updates.clone());
-
-            // Add transactions to every odd block.
-            let txs = if *block_number % 2 == 1 {
-                let (&id, account) = accounts.iter().next().unwrap();
-
-                Self::gen_zk_txs_for_account(id, account.address, 1_000)
-                    .txs
-                    .into_iter()
-                    .map(|(_tx, op)| op)
-                    .collect()
-            } else {
-                vec![]
-            };
-
-            // Storage transactions in the block schema.
-            storage
-                .chain()
-                .block_schema()
-                .save_block_transactions(block_number, txs.clone())
-                .await?;
-
-            // Store the commit operation in the block schema.
-            let operation = storage
-                .chain()
-                .block_schema()
-                .execute_operation(gen_unique_operation_with_txs(
-                    block_number,
-                    Action::Commit,
-                    BLOCK_SIZE_CHUNKS,
-                    txs,
-                ))
-                .await?;
-            storage
-                .chain()
-                .state_schema()
-                .commit_state_update(block_number, &updates, 0)
-                .await?;
-
-            // Store & confirm the operation in the ethereum schema, as it's used for obtaining
-            // commit/verify hashes.
-            let ethereum_op_id = operation.id.unwrap() as i64;
-            let eth_tx_hash = dummy_ethereum_tx_hash(ethereum_op_id);
-            let response = storage
-                .ethereum_schema()
-                .save_new_eth_tx(
-                    OperationType::Commit,
-                    Some(ethereum_op_id),
-                    100,
-                    100u32.into(),
-                    Default::default(),
-                )
-                .await?;
-            storage
-                .ethereum_schema()
-                .add_hash_entry(response.id, &eth_tx_hash)
-                .await?;
-            storage
-                .ethereum_schema()
-                .confirm_eth_tx(&eth_tx_hash)
-                .await?;
-
-            // Add verification for the block if required.
-            if block_number <= VERIFIED_BLOCKS_COUNT {
-                storage
-                    .prover_schema()
-                    .store_proof(block_number, &Default::default())
-                    .await?;
-                let operation = storage
-                    .chain()
-                    .block_schema()
-                    .execute_operation(gen_unique_operation(
-                        block_number,
-                        Action::Verify {
-                            proof: Default::default(),
-                        },
-                        BLOCK_SIZE_CHUNKS,
-                    ))
-                    .await?;
-
-                let ethereum_op_id = operation.id.unwrap() as i64;
-                let eth_tx_hash = dummy_ethereum_tx_hash(ethereum_op_id);
-                let response = storage
-                    .ethereum_schema()
-                    .save_new_eth_tx(
-                        OperationType::Verify,
-                        Some(ethereum_op_id),
-                        100,
-                        100u32.into(),
-                        Default::default(),
-                    )
-                    .await?;
-                storage
-                    .ethereum_schema()
-                    .add_hash_entry(response.id, &eth_tx_hash)
-                    .await?;
-                storage
-                    .ethereum_schema()
-                    .confirm_eth_tx(&eth_tx_hash)
-                    .await?;
-            }
-        }
-
-        // Store priority operations for some tests.
-        let ops = vec![
-            // Verified priority operation.
-            NewExecutedPriorityOperation {
-                block_number: 2,
-                block_index: 2,
-                operation: serde_json::to_value(
-                    dummy_deposit_op(Address::default(), AccountId(1), VERIFIED_OP_SERIAL_ID, 2).op,
-                )
-                .unwrap(),
-                from_account: Default::default(),
-                to_account: Default::default(),
-                priority_op_serialid: VERIFIED_OP_SERIAL_ID as i64,
-                deadline_block: 100,
-                eth_hash: dummy_ethereum_tx_hash(VERIFIED_OP_SERIAL_ID as i64)
-                    .as_bytes()
-                    .to_vec(),
-                eth_block: 10,
-                created_at: chrono::Utc::now(),
-            },
-            // Committed priority operation.
-            NewExecutedPriorityOperation {
-                block_number: *VERIFIED_BLOCKS_COUNT as i64 + 1,
-                block_index: 1,
-                operation: serde_json::to_value(
-                    dummy_full_exit_op(AccountId(1), Address::default(), COMMITTED_OP_SERIAL_ID, 3)
-                        .op,
-                )
-                .unwrap(),
-                from_account: Default::default(),
-                to_account: Default::default(),
-                priority_op_serialid: COMMITTED_OP_SERIAL_ID as i64,
-                deadline_block: 200,
-                eth_hash: dummy_ethereum_tx_hash(COMMITTED_OP_SERIAL_ID as i64)
-                    .as_bytes()
-                    .to_vec(),
-                eth_block: 14,
-                created_at: chrono::Utc::now(),
-            },
-        ];
-
-        for op in ops {
-            storage
-                .chain()
-                .operations_schema()
-                .store_executed_priority_op(op)
-                .await?;
-        }
-
-        // Get the accounts by their IDs.
-        for (account_id, _account) in accounts {
-            let account_state = storage
-                .chain()
-                .account_schema()
-                .account_state_by_id(account_id)
-                .await?;
-
-            // Check that committed state is available.
-            assert!(
-                account_state.committed.is_some(),
-                "No committed state for account"
-            );
-        }
-
-        storage.commit().await?;
-        // Storage has been inited, so we can safely drop this guard.
-        drop(inited_guard);
->>>>>>> 9bdf9140
-
-        Ok(())
+        //
+        // Ok(())
     }
 }
 
