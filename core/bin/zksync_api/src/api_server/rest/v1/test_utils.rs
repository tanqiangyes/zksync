--- conflicted
+++ resolved
@@ -146,7 +146,6 @@
     }
 
     pub async fn fill_database(&self) -> anyhow::Result<()> {
-<<<<<<< HEAD
         // static INITED: Lazy<Mutex<bool>> = Lazy::new(|| Mutex::new(false));
         //
         // // Hold this guard until transaction will be committed to avoid double init.
@@ -182,13 +181,21 @@
         //         18,
         //     ))
         //     .await?;
+        // // Insert Golem token with old symbol (from rinkeby).
+        // storage
+        //     .tokens_schema()
+        //     .store_token(Token::new(
+        //         16,
+        //         Address::from_str("d94e3dc39d4cad1dad634e7eb585a57a19dc7efe ").unwrap(),
+        //         "GNT",
+        //         18,
+        //     ))
+        //     .await?;
         //
         // let mut accounts = AccountMap::default();
-        // let n_committed = 5;
-        // let n_verified = n_committed - 2;
         //
         // // Create and apply several blocks to work with.
-        // for block_number in 1..=n_committed {
+        // for block_number in 1..=COMMITTED_BLOCKS_COUNT {
         //     let updates = (0..3)
         //         .map(|_| gen_acc_random_updates(&mut rng))
         //         .flatten()
@@ -247,7 +254,7 @@
         //         .await?;
         //
         //     // Add verification for the block if required.
-        //     if block_number <= n_verified {
+        //     if block_number <= VERIFIED_BLOCKS_COUNT {
         //         storage
         //             .prover_schema()
         //             .store_proof(block_number, &Default::default())
@@ -287,204 +294,49 @@
         //     }
         // }
         //
+        // // Store priority operations for some tests.
+        // let ops = vec![
+        //     // Verified priority operation.
+        //     NewExecutedPriorityOperation {
+        //         block_number: 2,
+        //         block_index: 2,
+        //         operation: Default::default(),
+        //         from_account: Default::default(),
+        //         to_account: Default::default(),
+        //         priority_op_serialid: VERIFIED_OP_SERIAL_ID as i64,
+        //         deadline_block: 100,
+        //         eth_hash: H256::default().as_bytes().to_vec(),
+        //         eth_block: 10,
+        //         created_at: chrono::Utc::now(),
+        //     },
+        //     // Committed priority operation.
+        //     NewExecutedPriorityOperation {
+        //         block_number: VERIFIED_BLOCKS_COUNT as i64 + 1,
+        //         block_index: 1,
+        //         operation: Default::default(),
+        //         from_account: Default::default(),
+        //         to_account: Default::default(),
+        //         priority_op_serialid: COMMITTED_OP_SERIAL_ID as i64,
+        //         deadline_block: 200,
+        //         eth_hash: H256::default().as_bytes().to_vec(),
+        //         eth_block: 14,
+        //         created_at: chrono::Utc::now(),
+        //     },
+        // ];
+        //
+        // for op in ops {
+        //     storage
+        //         .chain()
+        //         .operations_schema()
+        //         .store_executed_priority_op(op)
+        //         .await?;
+        // }
+        //
         // storage.commit().await?;
         // // Storage has been inited, so we can safely drop this guard.
         // drop(inited_guard);
         //
         // Ok(())
         todo!()
-=======
-        static INITED: Lazy<Mutex<bool>> = Lazy::new(|| Mutex::new(false));
-
-        // Hold this guard until transaction will be committed to avoid double init.
-        let mut inited_guard = INITED.lock().await;
-        if *inited_guard {
-            return Ok(());
-        }
-        *inited_guard = true;
-
-        let mut storage = self.pool.access_storage().await?;
-
-        // Check if database is been already inited.
-        if storage.chain().block_schema().get_block(1).await?.is_some() {
-            return Ok(());
-        }
-
-        // Make changes atomic.
-        let mut storage = storage.start_transaction().await?;
-
-        // Below lies the initialization of the data for the test.
-        let mut rng = XorShiftRng::from_seed([0, 1, 2, 3]);
-
-        // Required since we use `EthereumSchema` in this test.
-        storage.ethereum_schema().initialize_eth_data().await?;
-
-        // Insert PHNX token
-        storage
-            .tokens_schema()
-            .store_token(Token::new(
-                1,
-                Address::from_str("38A2fDc11f526Ddd5a607C1F251C065f40fBF2f7").unwrap(),
-                "PHNX",
-                18,
-            ))
-            .await?;
-        // Insert Golem token with old symbol (from rinkeby).
-        storage
-            .tokens_schema()
-            .store_token(Token::new(
-                16,
-                Address::from_str("d94e3dc39d4cad1dad634e7eb585a57a19dc7efe ").unwrap(),
-                "GNT",
-                18,
-            ))
-            .await?;
-
-        let mut accounts = AccountMap::default();
-
-        // Create and apply several blocks to work with.
-        for block_number in 1..=COMMITTED_BLOCKS_COUNT {
-            let updates = (0..3)
-                .map(|_| gen_acc_random_updates(&mut rng))
-                .flatten()
-                .collect::<Vec<_>>();
-            apply_updates(&mut accounts, updates.clone());
-
-            // Add transactions to every odd block.
-            let txs = if block_number % 2 == 1 {
-                Self::gen_zk_txs(1_000)
-                    .txs
-                    .into_iter()
-                    .map(|(_tx, op)| op)
-                    .collect()
-            } else {
-                vec![]
-            };
-
-            // Store the operation in the block schema.
-            let operation = storage
-                .chain()
-                .block_schema()
-                .execute_operation(gen_unique_operation_with_txs(
-                    block_number,
-                    Action::Commit,
-                    BLOCK_SIZE_CHUNKS,
-                    txs,
-                ))
-                .await?;
-            storage
-                .chain()
-                .state_schema()
-                .commit_state_update(block_number, &updates, 0)
-                .await?;
-
-            // Store & confirm the operation in the ethereum schema, as it's used for obtaining
-            // commit/verify hashes.
-            let ethereum_op_id = operation.id.unwrap() as i64;
-            let eth_tx_hash = dummy_ethereum_tx_hash(ethereum_op_id);
-            let response = storage
-                .ethereum_schema()
-                .save_new_eth_tx(
-                    OperationType::Commit,
-                    Some(ethereum_op_id),
-                    100,
-                    100u32.into(),
-                    Default::default(),
-                )
-                .await?;
-            storage
-                .ethereum_schema()
-                .add_hash_entry(response.id, &eth_tx_hash)
-                .await?;
-            storage
-                .ethereum_schema()
-                .confirm_eth_tx(&eth_tx_hash)
-                .await?;
-
-            // Add verification for the block if required.
-            if block_number <= VERIFIED_BLOCKS_COUNT {
-                storage
-                    .prover_schema()
-                    .store_proof(block_number, &Default::default())
-                    .await?;
-                let operation = storage
-                    .chain()
-                    .block_schema()
-                    .execute_operation(gen_unique_operation(
-                        block_number,
-                        Action::Verify {
-                            proof: Default::default(),
-                        },
-                        BLOCK_SIZE_CHUNKS,
-                    ))
-                    .await?;
-
-                let ethereum_op_id = operation.id.unwrap() as i64;
-                let eth_tx_hash = dummy_ethereum_tx_hash(ethereum_op_id);
-                let response = storage
-                    .ethereum_schema()
-                    .save_new_eth_tx(
-                        OperationType::Verify,
-                        Some(ethereum_op_id),
-                        100,
-                        100u32.into(),
-                        Default::default(),
-                    )
-                    .await?;
-                storage
-                    .ethereum_schema()
-                    .add_hash_entry(response.id, &eth_tx_hash)
-                    .await?;
-                storage
-                    .ethereum_schema()
-                    .confirm_eth_tx(&eth_tx_hash)
-                    .await?;
-            }
-        }
-
-        // Store priority operations for some tests.
-        let ops = vec![
-            // Verified priority operation.
-            NewExecutedPriorityOperation {
-                block_number: 2,
-                block_index: 2,
-                operation: Default::default(),
-                from_account: Default::default(),
-                to_account: Default::default(),
-                priority_op_serialid: VERIFIED_OP_SERIAL_ID as i64,
-                deadline_block: 100,
-                eth_hash: H256::default().as_bytes().to_vec(),
-                eth_block: 10,
-                created_at: chrono::Utc::now(),
-            },
-            // Committed priority operation.
-            NewExecutedPriorityOperation {
-                block_number: VERIFIED_BLOCKS_COUNT as i64 + 1,
-                block_index: 1,
-                operation: Default::default(),
-                from_account: Default::default(),
-                to_account: Default::default(),
-                priority_op_serialid: COMMITTED_OP_SERIAL_ID as i64,
-                deadline_block: 200,
-                eth_hash: H256::default().as_bytes().to_vec(),
-                eth_block: 14,
-                created_at: chrono::Utc::now(),
-            },
-        ];
-
-        for op in ops {
-            storage
-                .chain()
-                .operations_schema()
-                .store_executed_priority_op(op)
-                .await?;
-        }
-
-        storage.commit().await?;
-        // Storage has been inited, so we can safely drop this guard.
-        drop(inited_guard);
-
-        Ok(())
->>>>>>> 42aab50c
     }
 }