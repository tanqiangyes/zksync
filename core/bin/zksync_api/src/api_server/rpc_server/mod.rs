// External uses
use futures::{
    channel::{
        mpsc,
        oneshot::{self},
    },
    SinkExt,
};
use jsonrpc_core::{Error, IoHandler, MetaIoHandler, Metadata, Middleware, Result};
use jsonrpc_http_server::ServerBuilder;
// Workspace uses
use zksync_config::ConfigurationOptions;
use zksync_storage::{
    chain::{
        block::records::BlockDetails, operations::records::StoredExecutedPriorityOperation,
        operations_ext::records::TxReceiptResponse,
    },
    ConnectionPool, StorageProcessor,
};
<<<<<<< HEAD
use zksync_types::{
    tx::{BatchSignData, TxEthSignature, TxHash},
    Address, PriorityOp, Token, TokenId, TokenLike, TxFeeTypes, ZkSyncTx,
};
=======
use zksync_types::{tx::TxHash, Address, PriorityOp, TokenLike, TxFeeTypes};
>>>>>>> 9b4263c8
// Local uses
use crate::{
    core_api_client::{CoreApiClient, EthBlockId},
    fee_ticker::{Fee, TickerRequest, TokenPriceRequestType},
    signature_checker::VerifyTxSignatureRequest,
    utils::shared_lru_cache::SharedLruCache,
};
use bigdecimal::BigDecimal;
use zksync_utils::panic_notify::ThreadPanicNotify;

pub mod error;
mod rpc_impl;
mod rpc_trait;
pub mod types;

pub use self::rpc_trait::Rpc;
use self::types::*;
use super::tx_sender::TxSender;

pub(crate) async fn get_ongoing_priority_ops(
    api_client: &CoreApiClient,
    address: Address,
) -> Result<Vec<(EthBlockId, PriorityOp)>> {
    api_client
        .get_unconfirmed_deposits(address)
        .await
        .map_err(|_| Error::internal_error())
}

#[derive(Clone)]
pub struct RpcApp {
    runtime_handle: tokio::runtime::Handle,

    cache_of_executed_priority_operations: SharedLruCache<u32, StoredExecutedPriorityOperation>,
    cache_of_blocks_info: SharedLruCache<i64, BlockDetails>,
    cache_of_transaction_receipts: SharedLruCache<Vec<u8>, TxReceiptResponse>,
    cache_of_complete_withdrawal_tx_hashes: SharedLruCache<TxHash, String>,

    pub confirmations_for_eth_event: u64,

    tx_sender: TxSender,
}

impl RpcApp {
    pub fn new(
        config_options: &ConfigurationOptions,
        connection_pool: ConnectionPool,
        sign_verify_request_sender: mpsc::Sender<VerifyTxSignatureRequest>,
        ticker_request_sender: mpsc::Sender<TickerRequest>,
    ) -> Self {
        let runtime_handle = tokio::runtime::Handle::try_current()
            .expect("RpcApp must be created from the context of Tokio Runtime");

        let api_requests_caches_size = config_options.api_requests_caches_size;
        let confirmations_for_eth_event = config_options.confirmations_for_eth_event;

        let tx_sender = TxSender::new(
            connection_pool,
            sign_verify_request_sender,
            ticker_request_sender,
            config_options,
        );

        RpcApp {
            runtime_handle,

            cache_of_executed_priority_operations: SharedLruCache::new(api_requests_caches_size),
            cache_of_blocks_info: SharedLruCache::new(api_requests_caches_size),
            cache_of_transaction_receipts: SharedLruCache::new(api_requests_caches_size),
            cache_of_complete_withdrawal_tx_hashes: SharedLruCache::new(api_requests_caches_size),

            confirmations_for_eth_event,

            tx_sender,
        }
    }

    pub fn extend<T: Metadata, S: Middleware<T>>(self, io: &mut MetaIoHandler<T, S>) {
        io.extend_with(self.to_delegate())
    }
}

impl RpcApp {
    async fn access_storage(&self) -> Result<StorageProcessor<'_>> {
        self.tx_sender
            .pool
            .access_storage()
            .await
            .map_err(|_| Error::internal_error())
    }

    /// Async version of `get_ongoing_deposits` which does not use old futures as a return type.
    async fn get_ongoing_deposits_impl(&self, address: Address) -> Result<OngoingDepositsResp> {
        let confirmations_for_eth_event = self.confirmations_for_eth_event;

        let ongoing_ops =
            get_ongoing_priority_ops(&self.tx_sender.core_api_client, address).await?;

        let mut max_block_number = 0;

        // Transform operations into `OngoingDeposit` and find the maximum block number in a
        // single pass.
        let deposits: Vec<_> = ongoing_ops
            .into_iter()
            .map(|(block, op)| {
                if block > max_block_number {
                    max_block_number = block;
                }

                OngoingDeposit::new(block, op)
            })
            .collect();

        let estimated_deposits_approval_block = if !deposits.is_empty() {
            // We have to wait `confirmations_for_eth_event` blocks after the most
            // recent deposit operation.
            Some(max_block_number + confirmations_for_eth_event)
        } else {
            // No ongoing deposits => no estimated block.
            None
        };

        Ok(OngoingDepositsResp {
            address,
            deposits,
            confirmations_for_eth_event,
            estimated_deposits_approval_block,
        })
    }

    // cache access functions
    async fn get_executed_priority_operation(
        &self,
        serial_id: u32,
    ) -> Result<Option<StoredExecutedPriorityOperation>> {
        let res =
            if let Some(executed_op) = self.cache_of_executed_priority_operations.get(&serial_id) {
                Some(executed_op)
            } else {
                let mut storage = self.access_storage().await?;
                let executed_op = storage
                    .chain()
                    .operations_schema()
                    .get_executed_priority_operation(serial_id)
                    .await
                    .map_err(|err| {
                        log::warn!(
                            "[{}:{}:{}] Internal Server Error: '{}'; input: {}",
                            file!(),
                            line!(),
                            column!(),
                            err,
                            serial_id,
                        );
                        Error::internal_error()
                    })?;

                if let Some(executed_op) = executed_op.clone() {
                    self.cache_of_executed_priority_operations
                        .insert(serial_id, executed_op);
                }

                executed_op
            };
        Ok(res)
    }

    async fn get_block_info(&self, block_number: i64) -> Result<Option<BlockDetails>> {
        let res = if let Some(block) = self.cache_of_blocks_info.get(&block_number) {
            Some(block)
        } else {
            let mut storage = self.access_storage().await?;
            let block = storage
                .chain()
                .block_schema()
                .find_block_by_height_or_hash(block_number.to_string())
                .await;

            if let Some(block) = block.clone() {
                // Unverified blocks can still change, so we can't cache them.
                if block.verified_at.is_some() && block.block_number == block_number {
                    self.cache_of_blocks_info.insert(block_number, block);
                }
            }

            block
        };
        Ok(res)
    }

    async fn get_tx_receipt(&self, tx_hash: TxHash) -> Result<Option<TxReceiptResponse>> {
        let res = if let Some(tx_receipt) = self
            .cache_of_transaction_receipts
            .get(&tx_hash.as_ref().to_vec())
        {
            Some(tx_receipt)
        } else {
            let mut storage = self.access_storage().await?;
            let tx_receipt = storage
                .chain()
                .operations_ext_schema()
                .tx_receipt(tx_hash.as_ref())
                .await
                .map_err(|err| {
                    log::warn!(
                        "[{}:{}:{}] Internal Server Error: '{}'; input: {}",
                        file!(),
                        line!(),
                        column!(),
                        err,
                        tx_hash.to_string(),
                    );
                    Error::internal_error()
                })?;

            if let Some(tx_receipt) = tx_receipt.clone() {
                if tx_receipt.verified {
                    self.cache_of_transaction_receipts
                        .insert(tx_hash.as_ref().to_vec(), tx_receipt);
                }
            }

            tx_receipt
        };
        Ok(res)
    }

    async fn ticker_request(
        mut ticker_request_sender: mpsc::Sender<TickerRequest>,
        tx_type: TxFeeTypes,
        address: Address,
        token: TokenLike,
    ) -> Result<Fee> {
        let req = oneshot::channel();
        ticker_request_sender
            .send(TickerRequest::GetTxFee {
                tx_type: tx_type.clone(),
                address,
                token: token.clone(),
                response: req.0,
            })
            .await
            .expect("ticker receiver dropped");
        let resp = req.1.await.expect("ticker answer sender dropped");
        resp.map_err(|err| {
            log::warn!(
                "[{}:{}:{}] Internal Server Error: '{}'; input: {:?}, {:?}",
                file!(),
                line!(),
                column!(),
                err,
                tx_type,
                token,
            );
            Error::internal_error()
        })
    }

    async fn ticker_price_request(
        mut ticker_request_sender: mpsc::Sender<TickerRequest>,
        token: TokenLike,
        req_type: TokenPriceRequestType,
    ) -> Result<BigDecimal> {
        let req = oneshot::channel();
        ticker_request_sender
            .send(TickerRequest::GetTokenPrice {
                token: token.clone(),
                response: req.0,
                req_type,
            })
            .await
            .expect("ticker receiver dropped");
        let resp = req.1.await.expect("ticker answer sender dropped");
        resp.map_err(|err| {
            log::warn!(
                "[{}:{}:{}] Internal Server Error: '{}'; input: {:?}",
                file!(),
                line!(),
                column!(),
                err,
                token,
            );
            Error::internal_error()
        })
    }

    async fn get_account_state(&self, address: &Address) -> Result<AccountStateInfo> {
        let mut storage = self.access_storage().await?;
        let account_info = storage
            .chain()
            .account_schema()
            .account_state_by_address(address)
            .await
            .map_err(|_| Error::internal_error())?;

        let mut result = AccountStateInfo {
            account_id: None,
            committed: Default::default(),
            verified: Default::default(),
        };

        if let Some((account_id, commited_state)) = account_info.committed {
            result.account_id = Some(account_id);
            result.committed =
                ResponseAccountState::try_restore(commited_state, &self.tx_sender.tokens).await?;
        };

        if let Some((_, verified_state)) = account_info.verified {
            result.verified =
                ResponseAccountState::try_restore(verified_state, &self.tx_sender.tokens).await?;
        };

        Ok(result)
    }

    async fn eth_tx_for_withdrawal(&self, withdrawal_hash: TxHash) -> Result<Option<String>> {
        let res = if let Some(complete_withdrawals_tx_hash) = self
            .cache_of_complete_withdrawal_tx_hashes
            .get(&withdrawal_hash)
        {
            Some(complete_withdrawals_tx_hash)
        } else {
            let mut storage = self.access_storage().await?;
            let complete_withdrawals_tx_hash = storage
                .chain()
                .operations_schema()
                .eth_tx_for_withdrawal(&withdrawal_hash)
                .await
                .map_err(|err| {
                    vlog::warn!(
                        "Internal Server Error: '{}'; input: {:?}",
                        err,
                        withdrawal_hash,
                    );
                    Error::internal_error()
                })?
                .map(|tx_hash| format!("0x{}", hex::encode(&tx_hash)));

            if let Some(complete_withdrawals_tx_hash) = complete_withdrawals_tx_hash.clone() {
                self.cache_of_complete_withdrawal_tx_hashes
                    .insert(withdrawal_hash, complete_withdrawals_tx_hash);
            }

            complete_withdrawals_tx_hash
        };
        Ok(res)
    }
}

#[allow(clippy::too_many_arguments)]
pub fn start_rpc_server(
    config_options: ConfigurationOptions,
    connection_pool: ConnectionPool,
    sign_verify_request_sender: mpsc::Sender<VerifyTxSignatureRequest>,
    ticker_request_sender: mpsc::Sender<TickerRequest>,
    panic_notify: mpsc::Sender<bool>,
) {
    let addr = config_options.json_rpc_http_server_address;

    let rpc_app = RpcApp::new(
        &config_options,
        connection_pool,
        sign_verify_request_sender,
        ticker_request_sender,
    );
    std::thread::spawn(move || {
        let _panic_sentinel = ThreadPanicNotify(panic_notify);
        let mut io = IoHandler::new();
        rpc_app.extend(&mut io);

        let server = ServerBuilder::new(io)
            .request_middleware(super::loggers::http_rpc::request_middleware)
            .threads(super::THREADS_PER_SERVER)
            .start_http(&addr)
            .unwrap();
        server.wait();
    });
}

<<<<<<< HEAD
fn rpc_error(error: TxAddError) -> Error {
    Error {
        code: RpcErrorCodes::from(error).into(),
        message: error.to_string(),
        data: None,
    }
}

async fn send_verify_request_and_recv(
    request: VerifyTxSignatureRequest,
    mut req_channel: mpsc::Sender<VerifyTxSignatureRequest>,
    receiver: Receiver<std::result::Result<VerifiedTx, TxAddError>>,
) -> Result<VerifiedTx> {
    // Send the check request.
    req_channel.send(request).await.map_err(|err| {
        log::warn!(
            "[{}:{}:{}] Internal Server Error: '{}'; input: N/A",
            file!(),
            line!(),
            column!(),
            err
        );
        Error::internal_error()
    })?;

    // Wait for the check result.
    receiver
        .await
        .map_err(|err| {
            log::warn!(
                "[{}:{}:{}] Internal Server Error: '{}'; input: N/A",
                file!(),
                line!(),
                column!(),
                err
            );
            Error::internal_error()
        })?
        .map_err(rpc_error)
}

/// Send a request for Ethereum signature verification and wait for the response.
/// If `msg_to_sign` is not `None`, then the signature must be present.
async fn verify_tx_info_message_signature(
    tx: &ZkSyncTx,
    signature: Option<TxEthSignature>,
    msg_to_sign: Option<Vec<u8>>,
    req_channel: mpsc::Sender<VerifyTxSignatureRequest>,
) -> Result<VerifiedTx> {
    let eth_sign_data = match msg_to_sign {
        Some(message_to_sign) => {
            let signature = signature.ok_or_else(|| rpc_error(TxAddError::MissingEthSignature))?;

            Some(EthSignData {
                signature,
                message: message_to_sign,
            })
        }
        None => None,
    };

    let (sender, receiever) = oneshot::channel();

    let request = VerifyTxSignatureRequest {
        tx: TxVariant::Tx(TxWithSignData {
            tx: tx.clone(),
            eth_sign_data,
        }),
        response: sender,
    };

    send_verify_request_and_recv(request, req_channel, receiever).await
}

/// Send a request for Ethereum signature verification and wait for the response.
/// Unlike in case of `verify_tx_info_message_signature`, we do not require
/// every transaction from the batch to be signed. The signature must be obtained
/// through signing hash of concatenated transactions bytes possibly prefixed
/// with `ChangePubKey` message, if such operation is present.
async fn verify_txs_batch_signature(
    batch: Vec<TxWithSignature>,
    batch_sign_data: BatchSignData,
    msgs_to_sign: Vec<Option<Vec<u8>>>,
    req_channel: mpsc::Sender<VerifyTxSignatureRequest>,
) -> Result<VerifiedTx> {
    let mut txs = Vec::with_capacity(batch.len());
    for (tx, message) in batch.into_iter().zip(msgs_to_sign.into_iter()) {
        // If we have more signatures provided than required,
        // we will verify those too.
        let eth_sign_data = if let (Some(signature), Some(message)) = (tx.signature, message) {
            Some(EthSignData { signature, message })
        } else {
            None
        };
        txs.push(TxWithSignData {
            tx: tx.tx,
            eth_sign_data,
        });
    }

    let (sender, receiever) = oneshot::channel();

    let request = VerifyTxSignatureRequest {
        tx: TxVariant::Batch(txs, batch_sign_data),
        response: sender,
    };

    send_verify_request_and_recv(request, req_channel, receiever).await
}

=======
>>>>>>> 9b4263c8
#[cfg(test)]
mod test {
    use super::*;
    use serde::{Deserialize, Serialize};

    #[test]
    fn tx_fee_type_serialization() {
        #[derive(Debug, Serialize, Deserialize, PartialEq)]
        struct Query {
            tx_type: TxFeeTypes,
        }

        let cases = vec![
            (
                Query {
                    tx_type: TxFeeTypes::Withdraw,
                },
                r#"{"tx_type":"Withdraw"}"#,
            ),
            (
                Query {
                    tx_type: TxFeeTypes::Transfer,
                },
                r#"{"tx_type":"Transfer"}"#,
            ),
        ];
        for (query, json_str) in cases {
            let ser = serde_json::to_string(&query).expect("ser");
            assert_eq!(ser, json_str);
            let de = serde_json::from_str::<Query>(&ser).expect("de");
            assert_eq!(query, de);
        }
    }
}<|MERGE_RESOLUTION|>--- conflicted
+++ resolved
@@ -1,9 +1,6 @@
 // External uses
 use futures::{
-    channel::{
-        mpsc,
-        oneshot::{self},
-    },
+    channel::{mpsc, oneshot},
     SinkExt,
 };
 use jsonrpc_core::{Error, IoHandler, MetaIoHandler, Metadata, Middleware, Result};
@@ -17,14 +14,7 @@
     },
     ConnectionPool, StorageProcessor,
 };
-<<<<<<< HEAD
-use zksync_types::{
-    tx::{BatchSignData, TxEthSignature, TxHash},
-    Address, PriorityOp, Token, TokenId, TokenLike, TxFeeTypes, ZkSyncTx,
-};
-=======
 use zksync_types::{tx::TxHash, Address, PriorityOp, TokenLike, TxFeeTypes};
->>>>>>> 9b4263c8
 // Local uses
 use crate::{
     core_api_client::{CoreApiClient, EthBlockId},
@@ -404,119 +394,6 @@
     });
 }
 
-<<<<<<< HEAD
-fn rpc_error(error: TxAddError) -> Error {
-    Error {
-        code: RpcErrorCodes::from(error).into(),
-        message: error.to_string(),
-        data: None,
-    }
-}
-
-async fn send_verify_request_and_recv(
-    request: VerifyTxSignatureRequest,
-    mut req_channel: mpsc::Sender<VerifyTxSignatureRequest>,
-    receiver: Receiver<std::result::Result<VerifiedTx, TxAddError>>,
-) -> Result<VerifiedTx> {
-    // Send the check request.
-    req_channel.send(request).await.map_err(|err| {
-        log::warn!(
-            "[{}:{}:{}] Internal Server Error: '{}'; input: N/A",
-            file!(),
-            line!(),
-            column!(),
-            err
-        );
-        Error::internal_error()
-    })?;
-
-    // Wait for the check result.
-    receiver
-        .await
-        .map_err(|err| {
-            log::warn!(
-                "[{}:{}:{}] Internal Server Error: '{}'; input: N/A",
-                file!(),
-                line!(),
-                column!(),
-                err
-            );
-            Error::internal_error()
-        })?
-        .map_err(rpc_error)
-}
-
-/// Send a request for Ethereum signature verification and wait for the response.
-/// If `msg_to_sign` is not `None`, then the signature must be present.
-async fn verify_tx_info_message_signature(
-    tx: &ZkSyncTx,
-    signature: Option<TxEthSignature>,
-    msg_to_sign: Option<Vec<u8>>,
-    req_channel: mpsc::Sender<VerifyTxSignatureRequest>,
-) -> Result<VerifiedTx> {
-    let eth_sign_data = match msg_to_sign {
-        Some(message_to_sign) => {
-            let signature = signature.ok_or_else(|| rpc_error(TxAddError::MissingEthSignature))?;
-
-            Some(EthSignData {
-                signature,
-                message: message_to_sign,
-            })
-        }
-        None => None,
-    };
-
-    let (sender, receiever) = oneshot::channel();
-
-    let request = VerifyTxSignatureRequest {
-        tx: TxVariant::Tx(TxWithSignData {
-            tx: tx.clone(),
-            eth_sign_data,
-        }),
-        response: sender,
-    };
-
-    send_verify_request_and_recv(request, req_channel, receiever).await
-}
-
-/// Send a request for Ethereum signature verification and wait for the response.
-/// Unlike in case of `verify_tx_info_message_signature`, we do not require
-/// every transaction from the batch to be signed. The signature must be obtained
-/// through signing hash of concatenated transactions bytes possibly prefixed
-/// with `ChangePubKey` message, if such operation is present.
-async fn verify_txs_batch_signature(
-    batch: Vec<TxWithSignature>,
-    batch_sign_data: BatchSignData,
-    msgs_to_sign: Vec<Option<Vec<u8>>>,
-    req_channel: mpsc::Sender<VerifyTxSignatureRequest>,
-) -> Result<VerifiedTx> {
-    let mut txs = Vec::with_capacity(batch.len());
-    for (tx, message) in batch.into_iter().zip(msgs_to_sign.into_iter()) {
-        // If we have more signatures provided than required,
-        // we will verify those too.
-        let eth_sign_data = if let (Some(signature), Some(message)) = (tx.signature, message) {
-            Some(EthSignData { signature, message })
-        } else {
-            None
-        };
-        txs.push(TxWithSignData {
-            tx: tx.tx,
-            eth_sign_data,
-        });
-    }
-
-    let (sender, receiever) = oneshot::channel();
-
-    let request = VerifyTxSignatureRequest {
-        tx: TxVariant::Batch(txs, batch_sign_data),
-        response: sender,
-    };
-
-    send_verify_request_and_recv(request, req_channel, receiever).await
-}
-
-=======
->>>>>>> 9b4263c8
 #[cfg(test)]
 mod test {
     use super::*;
