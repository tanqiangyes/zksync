--- conflicted
+++ resolved
@@ -1,18 +1,11 @@
 // Built-in uses
 use std::str::FromStr;
 // External uses
-<<<<<<< HEAD
-use futures01::future::Future;
+use futures::future::{join, join5, Future};
 use jsonrpc_core::{Error, ErrorCode, IoHandler, Params};
-use jsonrpc_core_client::{RawClient, RpcError};
+use jsonrpc_core_client::{RawClient, RpcError, RpcResult};
 use num::BigUint;
 use serde_json::{Map, Value};
-=======
-use futures::future::{join, join5, Future};
-use jsonrpc_core::{IoHandler, Params};
-use jsonrpc_core_client::{RawClient, RpcResult};
-use serde_json::Value;
->>>>>>> f68a00b4
 // Workspace uses
 use zksync_config::ZkSyncConfig;
 use zksync_storage::{chain::operations_ext::records::Web3TxReceipt, ConnectionPool};
@@ -461,7 +454,7 @@
 }
 
 /// Tests creating logs from transactions
-#[tokio::test(threaded_scheduler)]
+#[tokio::test(flavor = "multi_thread")]
 #[cfg_attr(
     not(feature = "api_test"),
     ignore = "Use `zk test rust-api` command to perform this test"
@@ -775,7 +768,7 @@
 }
 
 /// Tests `eth_getTransactionReceipt` method
-#[tokio::test(threaded_scheduler)]
+#[tokio::test(flavor = "multi_thread")]
 #[cfg_attr(
     not(feature = "api_test"),
     ignore = "Use `zk test rust-api` command to perform this test"
@@ -785,17 +778,18 @@
     // Checks that `eth_getTransactionReceipt` returns `null` for non-existent transaction hash.
     let fut = {
         let (client, server) = local_client().await?;
-        client
-            .call_method(
+        join(
+            client.call_method(
                 "eth_getTransactionReceipt",
                 Params::Array(vec![Value::String(
                     "0xdeadbeef00000000000000000000000000000000000000000000000000000000"
                         .to_string(),
                 )]),
-            )
-            .join(server)
-    };
-    let (receipt, _) = fut.wait().unwrap();
+            ),
+            server,
+        )
+    };
+    let receipt = fut.await.0.unwrap();
     assert!(receipt.is_null());
 
     // Checks that `eth_getTransactionReceipt` returns correct receipt for an existent transaction.
@@ -811,14 +805,15 @@
     let tx_hash_str = format!("0x{}", hex::encode(&tx_hash));
     let fut = {
         let (client, server) = local_client().await?;
-        client
-            .call_method(
+        join(
+            client.call_method(
                 "eth_getTransactionReceipt",
                 Params::Array(vec![Value::String(tx_hash_str)]),
-            )
-            .join(server)
-    };
-    let (receipt, _) = fut.wait().unwrap();
+            ),
+            server,
+        )
+    };
+    let receipt = fut.await.0.unwrap();
     let expected = {
         let mut storage = pool.access_storage().await?;
         let receipt = storage
@@ -839,7 +834,7 @@
 }
 
 /// Tests `eth_getLogs` method
-#[tokio::test(threaded_scheduler)]
+#[tokio::test(flavor = "multi_thread")]
 #[cfg_attr(
     not(feature = "api_test"),
     ignore = "Use `zk test rust-api` command to perform this test"
@@ -854,11 +849,12 @@
         let mut req = Map::new();
         req.insert("fromBlock".to_string(), Value::String("0x2".to_string()));
         req.insert("toBlock".to_string(), Value::String("0x1".to_string()));
-        client
-            .call_method("eth_getLogs", Params::Array(vec![Value::Object(req)]))
-            .join(server)
-    };
-    let error = fut.wait().unwrap_err();
+        join(
+            client.call_method("eth_getLogs", Params::Array(vec![Value::Object(req)])),
+            server,
+        )
+    };
+    let error = fut.await.0.unwrap_err();
     assert!(matches!(
         error,
         RpcError::JsonRpcError(Error {
@@ -882,11 +878,12 @@
         let mut req = Map::new();
         req.insert("fromBlock".to_string(), Value::String("0x1".to_string()));
         req.insert("toBlock".to_string(), Value::String("0x5".to_string()));
-        client
-            .call_method("eth_getLogs", Params::Array(vec![Value::Object(req)]))
-            .join(server)
-    };
-    let error = fut.wait().unwrap_err();
+        join(
+            client.call_method("eth_getLogs", Params::Array(vec![Value::Object(req)])),
+            server,
+        )
+    };
+    let error = fut.await.0.unwrap_err();
     assert!(matches!(
         error,
         RpcError::JsonRpcError(Error {
@@ -901,11 +898,12 @@
         let mut req = Map::new();
         req.insert("fromBlock".to_string(), Value::String("0x1".to_string()));
         req.insert("toBlock".to_string(), Value::String("0x1".to_string()));
-        client
-            .call_method("eth_getLogs", Params::Array(vec![Value::Object(req)]))
-            .join(server)
-    };
-    let (logs, _) = fut.wait().unwrap();
+        join(
+            client.call_method("eth_getLogs", Params::Array(vec![Value::Object(req)])),
+            server,
+        )
+    };
+    let logs = fut.await.0.unwrap();
     let logs = serde_json::from_value::<Vec<Log>>(logs).unwrap();
     assert_eq!(logs.len(), 9);
     for log in logs {
@@ -934,11 +932,12 @@
             "address".to_string(),
             serde_json::to_value(addresses.clone()).unwrap(),
         );
-        client
-            .call_method("eth_getLogs", Params::Array(vec![Value::Object(req)]))
-            .join(server)
-    };
-    let (logs, _) = fut.wait().unwrap();
+        join(
+            client.call_method("eth_getLogs", Params::Array(vec![Value::Object(req)])),
+            server,
+        )
+    };
+    let logs = fut.await.0.unwrap();
     let logs = serde_json::from_value::<Vec<Log>>(logs).unwrap();
     assert_eq!(logs.len(), 36);
     for log in logs {
@@ -971,11 +970,12 @@
             "topics".to_string(),
             Value::Array(vec![serde_json::to_value(topics.clone()).unwrap()]),
         );
-        client
-            .call_method("eth_getLogs", Params::Array(vec![Value::Object(req)]))
-            .join(server)
-    };
-    let (logs, _) = fut.wait().unwrap();
+        join(
+            client.call_method("eth_getLogs", Params::Array(vec![Value::Object(req)])),
+            server,
+        )
+    };
+    let logs = fut.await.0.unwrap();
     let logs = serde_json::from_value::<Vec<Log>>(logs).unwrap();
     assert_eq!(logs.len(), 23);
     for log in logs {
