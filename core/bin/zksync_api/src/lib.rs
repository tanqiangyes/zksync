--- conflicted
+++ resolved
@@ -25,16 +25,7 @@
     let api_server_options = ApiServerOptions::from_env();
     let admin_server_options = AdminServerOptions::from_env();
 
-<<<<<<< HEAD
-    let ticker_task = run_ticker_task(
-        api_server_options.token_price_source.clone(),
-        api_server_options.ticker_fast_processing_coeff,
-        connection_pool.clone(),
-        ticker_request_receiver,
-    );
-=======
     let ticker_task = run_ticker_task(connection_pool.clone(), ticker_request_receiver);
->>>>>>> e732e6fb
 
     start_api_server(
         connection_pool,
