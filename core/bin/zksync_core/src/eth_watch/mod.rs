//! Ethereum watcher polls the Ethereum node for new events
//! such as PriorityQueue events or NewToken events.
//! New events are accepted to the zkSync network once they have the sufficient amount of confirmations.
//!
//! Poll interval is configured using the `ETH_POLL_INTERVAL` constant.
//! Number of confirmations is configured using the `CONFIRMATIONS_FOR_ETH_EVENT` environment variable.

// Built-in deps
use std::time::{Duration, Instant};

// External uses
use futures::{
    channel::{mpsc, oneshot},
    SinkExt, StreamExt,
};

use itertools::Itertools;
use tokio::{task::JoinHandle, time};
use web3::types::{Address, BlockNumber};

// Workspace deps
use zksync_api_types::{
    v02::{
        pagination::{Paginated, PaginationDirection, PaginationQuery, PendingOpsRequest},
        transaction::{L1Transaction, Transaction, TransactionData, TxInBlockStatus},
    },
    Either,
};
use zksync_crypto::params::PRIORITY_EXPIRATION;
<<<<<<< HEAD
use zksync_types::{NewTokenEvent, PriorityOp, RegisterNFTFactoryEvent, ZkSyncPriorityOp};
=======
use zksync_types::{tx::TxHash, Nonce, PriorityOp, PubKeyHash, ZkSyncPriorityOp, H256};
>>>>>>> 706670c2

// Local deps
use self::{client::EthClient, eth_state::ETHState, received_ops::sift_outdated_ops};

pub use client::{get_web3_block_number, EthHttpClient};
use zksync_config::ZkSyncConfig;

use zksync_eth_client::ethereum_gateway::EthereumGateway;

mod client;
mod eth_state;
mod received_ops;

#[cfg(test)]
mod tests;

/// As `infura` may limit the requests, upon error we need to wait for a while
/// before repeating the request.
const RATE_LIMIT_DELAY: Duration = Duration::from_secs(30);

/// Ethereum Watcher operating mode.
///
/// Normally Ethereum watcher will always poll the Ethereum node upon request,
/// but unfortunately `infura` may decline requests if they are produced too
/// often. Thus, upon receiving the order to limit amount of request, Ethereum
/// watcher goes into "backoff" mode in which polling is disabled for a
/// certain amount of time.
#[derive(Debug)]
pub enum WatcherMode {
    /// ETHWatcher operates normally.
    Working,
    /// Polling is currently disabled.
    Backoff(Instant),
}

#[derive(Debug)]
pub enum EthWatchRequest {
    PollETHNode,
    GetPriorityQueueOps {
        op_start_id: u64,
        max_chunks: usize,
        resp: oneshot::Sender<Vec<PriorityOp>>,
    },
    GetUnconfirmedDeposits {
        address: Address,
        resp: oneshot::Sender<Vec<PriorityOp>>,
    },
    GetUnconfirmedOps {
        query: PaginationQuery<PendingOpsRequest>,
        resp: oneshot::Sender<Paginated<Transaction, u64>>,
    },
    GetUnconfirmedOpByEthHash {
        eth_hash: H256,
        resp: oneshot::Sender<Option<PriorityOp>>,
    },
    GetUnconfirmedOpByTxHash {
        tx_hash: TxHash,
        resp: oneshot::Sender<Option<PriorityOp>>,
    },
    GetUnconfirmedOpByAnyHash {
        hash: TxHash,
        resp: oneshot::Sender<Option<PriorityOp>>,
    },
    GetNewTokens {
        last_eth_block: Option<u64>,
        resp: oneshot::Sender<Vec<NewTokenEvent>>,
    },
    GetRegisterNFTFactoryEvents {
        last_eth_block: Option<u64>,
        resp: oneshot::Sender<Vec<RegisterNFTFactoryEvent>>,
    },
}

pub struct EthWatch<W: EthClient> {
    client: W,
    eth_state: ETHState,
    /// All ethereum events are accepted after sufficient confirmations to eliminate risk of block reorg.
    number_of_confirmations_for_event: u64,
    mode: WatcherMode,
}

impl<W: EthClient> EthWatch<W> {
    pub fn new(client: W, number_of_confirmations_for_event: u64) -> Self {
        Self {
            client,
            eth_state: ETHState::default(),
            mode: WatcherMode::Working,
            number_of_confirmations_for_event,
        }
    }

    /// Atomically replaces the stored Ethereum state.
    fn set_new_state(&mut self, new_state: ETHState) {
        self.eth_state = new_state;
    }

    async fn get_unconfirmed_ops(
        &mut self,
        current_ethereum_block: u64,
    ) -> anyhow::Result<Vec<PriorityOp>> {
        // We want to scan the interval of blocks from the latest one up to the oldest one which may
        // have unconfirmed priority ops.
        // `+ 1` is added because if we subtract number of confirmations, we'll obtain the last block
        // which has operations that must be processed. So, for the unconfirmed operations, we must
        // start from the block next to it.
        let block_from_number =
            current_ethereum_block.saturating_sub(self.number_of_confirmations_for_event) + 1;
        let block_from = BlockNumber::Number(block_from_number.into());
        let block_to = BlockNumber::Latest;

        self.client
            .get_priority_op_events(block_from, block_to)
            .await
    }

    async fn process_new_blocks(&mut self, last_ethereum_block: u64) -> anyhow::Result<()> {
        debug_assert!(self.eth_state.last_ethereum_block() < last_ethereum_block);

        // We have to process every block between the current and previous known values.
        // This is crucial since `eth_watch` may enter the backoff mode in which it will skip many blocks.
        // Note that we don't have to add `number_of_confirmations_for_event` here, because the check function takes
        // care of it on its own. Here we calculate "how many blocks should we watch", and the offsets with respect
        // to the `number_of_confirmations_for_event` are calculated by `update_eth_state`.
        let block_difference =
            last_ethereum_block.saturating_sub(self.eth_state.last_ethereum_block());

        let updated_state = self
            .update_eth_state(last_ethereum_block, block_difference)
            .await?;

        // Extend the existing priority operations with the new ones.
        let mut priority_queue = sift_outdated_ops(self.eth_state.priority_queue());
<<<<<<< HEAD
        for (serial_id, op) in updated_state.priority_queue() {
            priority_queue.insert(*serial_id, op.clone());
=======
        let new_priority_op_ids: Vec<_> = priority_queue.keys().cloned().collect();
        vlog::debug!("New priority ops added: {:?}", new_priority_op_ids);

        for (serial_id, op) in received_priority_queue {
            priority_queue.insert(serial_id, op);
>>>>>>> 706670c2
        }
        // Extend the existing token events with the new ones.
        let mut new_tokens = self.eth_state.new_tokens().to_vec();
        for token in updated_state.new_tokens() {
            new_tokens.push(token.clone());
        }
        // Remove duplicates.
        new_tokens.sort_by_key(|token_event| token_event.id.0);
        new_tokens.dedup_by_key(|token_event| token_event.id.0);

        let mut register_nft_factory_events =
            self.eth_state.new_register_nft_factory_events().to_vec();
        for event in updated_state.new_register_nft_factory_events() {
            register_nft_factory_events.push(event.clone());
        }
        // Remove duplicates.
        register_nft_factory_events.sort_by_key(|factory_event| factory_event.creator_address);
        register_nft_factory_events.dedup_by_key(|factory_event| factory_event.creator_address);

        let new_state = ETHState::new(
            last_ethereum_block,
            updated_state.unconfirmed_queue().to_vec(),
            priority_queue,
            new_tokens,
            register_nft_factory_events,
        );
        self.set_new_state(new_state);
        Ok(())
    }

    async fn restore_state_from_eth(&mut self, last_ethereum_block: u64) -> anyhow::Result<()> {
        let new_state = self
            .update_eth_state(last_ethereum_block, PRIORITY_EXPIRATION)
            .await?;
        self.set_new_state(new_state);

        vlog::debug!("ETH state: {:#?}", self.eth_state);

        Ok(())
    }

    async fn update_eth_state(
        &mut self,
        current_ethereum_block: u64,
        unprocessed_blocks_amount: u64,
    ) -> anyhow::Result<ETHState> {
        let new_block_with_accepted_events =
            current_ethereum_block.saturating_sub(self.number_of_confirmations_for_event);
        let previous_block_with_accepted_events =
            new_block_with_accepted_events.saturating_sub(unprocessed_blocks_amount);

        let unconfirmed_queue = self.get_unconfirmed_ops(current_ethereum_block).await?;
        let priority_queue = self
            .client
            .get_priority_op_events(
                BlockNumber::Number(previous_block_with_accepted_events.into()),
                BlockNumber::Number(new_block_with_accepted_events.into()),
            )
            .await?
            .into_iter()
            .map(|priority_op| (priority_op.serial_id, priority_op.into()))
            .collect();
        let new_tokens = self
            .client
            .get_new_tokens_events(
                BlockNumber::Number(previous_block_with_accepted_events.into()),
                BlockNumber::Number(new_block_with_accepted_events.into()),
            )
            .await?;
        let new_register_nft_factory_events = self
            .client
            .get_new_register_nft_factory_events(
                BlockNumber::Number(previous_block_with_accepted_events.into()),
                BlockNumber::Number(new_block_with_accepted_events.into()),
            )
            .await?;

        let new_state = ETHState::new(
            current_ethereum_block,
            unconfirmed_queue,
            priority_queue,
            new_tokens,
            new_register_nft_factory_events,
        );

        Ok(new_state)
    }

    fn get_register_factory_event(
        &self,
        last_block_number: Option<u64>,
    ) -> Vec<RegisterNFTFactoryEvent> {
        let mut events = self.eth_state.new_register_nft_factory_events().to_vec();

        if let Some(last_block_number) = last_block_number {
            events = events
                .iter()
                .filter(|event| event.eth_block > last_block_number)
                .cloned()
                .collect();
        }

        events
    }
    fn get_new_tokens(&self, last_block_number: Option<u64>) -> Vec<NewTokenEvent> {
        let mut new_tokens = self.eth_state.new_tokens().to_vec();

        if let Some(last_block_number) = last_block_number {
            new_tokens = new_tokens
                .iter()
                .filter(|token| token.eth_block_number > last_block_number)
                .cloned()
                .collect();
        }

        new_tokens
    }

    fn get_priority_requests(&self, first_serial_id: u64, max_chunks: usize) -> Vec<PriorityOp> {
        let mut result = Vec::new();

        let mut used_chunks = 0;
        let mut current_priority_op = first_serial_id;

        while let Some(op) = self.eth_state.priority_queue().get(&current_priority_op) {
            if used_chunks + op.as_ref().data.chunks() <= max_chunks {
                result.push(op.as_ref().clone());
                used_chunks += op.as_ref().data.chunks();
                current_priority_op += 1;
            } else {
                break;
            }
        }

        result
    }

<<<<<<< HEAD
    fn find_ongoing_op_by_hash(&self, eth_hash: &[u8]) -> Option<PriorityOp> {
=======
    async fn is_new_pubkey_hash_authorized(
        &self,
        address: Address,
        nonce: Nonce,
        pub_key_hash: &PubKeyHash,
    ) -> anyhow::Result<bool> {
        let auth_fact_reset_time = self.client.get_auth_fact_reset_time(address, nonce).await?;
        if auth_fact_reset_time != 0 {
            return Ok(false);
        }
        let auth_fact = self.client.get_auth_fact(address, nonce).await?;
        Ok(auth_fact.as_slice() == tiny_keccak::keccak256(&pub_key_hash.data[..]))
    }

    fn find_ongoing_op_by_eth_hash(&self, eth_hash: H256) -> Option<PriorityOp> {
        self.eth_state
            .unconfirmed_queue()
            .iter()
            .find(|op| op.eth_hash == eth_hash)
            .cloned()
    }

    fn find_ongoing_op_by_tx_hash(&self, tx_hash: TxHash) -> Option<PriorityOp> {
>>>>>>> 706670c2
        self.eth_state
            .unconfirmed_queue()
            .iter()
            .find(|op| op.tx_hash() == tx_hash)
            .cloned()
    }

    fn find_ongoing_op_by_any_hash(&self, hash: TxHash) -> Option<PriorityOp> {
        self.eth_state
            .unconfirmed_queue()
            .iter()
            .find(|op| op.tx_hash() == hash || op.eth_hash.as_ref() == hash.as_ref())
            .cloned()
    }

    fn get_ongoing_deposits_for(&self, address: Address) -> Vec<PriorityOp> {
        self.eth_state
            .unconfirmed_queue()
            .iter()
            .filter(|op| match &op.data {
                ZkSyncPriorityOp::Deposit(deposit) => {
                    // Address may be set to either sender or recipient.
                    deposit.from == address || deposit.to == address
                }
                _ => false,
            })
            .cloned()
            .collect()
    }

    fn get_ongoing_ops_for(
        &self,
        query: PaginationQuery<PendingOpsRequest>,
    ) -> Paginated<Transaction, u64> {
        let all_ops = self
            .eth_state
            .unconfirmed_queue()
            .iter()
            .filter(|op| match &op.data {
                ZkSyncPriorityOp::Deposit(deposit) => {
                    // Address may be set to recipient.
                    deposit.to == query.from.address
                }
                ZkSyncPriorityOp::FullExit(full_exit) => query
                    .from
                    .account_id
                    .map(|account_id| account_id == full_exit.account_id)
                    .unwrap_or(false),
            });
        let count = all_ops.clone().count();
        let from_serial_id = match query.from.serial_id.inner {
            Either::Left(id) => id,
            Either::Right(_) => {
                if let Some(op) = all_ops.clone().max_by_key(|op| op.serial_id) {
                    op.serial_id
                } else {
                    return Paginated::new(
                        Vec::new(),
                        Default::default(),
                        query.limit,
                        query.direction,
                        0,
                    );
                }
            }
        };
        let ops: Vec<PriorityOp> = match query.direction {
            PaginationDirection::Newer => all_ops
                .sorted_by_key(|op| op.serial_id)
                .filter(|op| op.serial_id >= from_serial_id)
                .take(query.limit as usize)
                .cloned()
                .collect(),
            PaginationDirection::Older => all_ops
                .sorted_by(|a, b| b.serial_id.cmp(&a.serial_id))
                .filter(|op| op.serial_id <= from_serial_id)
                .take(query.limit as usize)
                .cloned()
                .collect(),
        };
        let txs: Vec<Transaction> = ops
            .into_iter()
            .map(|op| {
                let tx_hash = op.tx_hash();
                let tx = L1Transaction::from_pending_op(
                    op.data.clone(),
                    op.eth_hash,
                    op.serial_id,
                    tx_hash,
                );
                Transaction {
                    tx_hash,
                    block_number: None,
                    op: TransactionData::L1(tx),
                    status: TxInBlockStatus::Queued,
                    fail_reason: None,
                    created_at: None,
                }
            })
            .collect();
        Paginated::new(
            txs,
            from_serial_id,
            query.limit,
            query.direction,
            count as u32,
        )
    }

    async fn poll_eth_node(&mut self) -> anyhow::Result<()> {
        let start = Instant::now();
        let last_block_number = self.client.block_number().await?;

        if last_block_number > self.eth_state.last_ethereum_block() {
            self.process_new_blocks(last_block_number).await?;
        }

        metrics::histogram!("eth_watcher.poll_eth_node", start.elapsed());
        Ok(())
    }

    // TODO try to move it to eth client
    fn is_backoff_requested(&self, error: &anyhow::Error) -> bool {
        error.to_string().contains("429 Too Many Requests")
    }

    fn enter_backoff_mode(&mut self) {
        let backoff_until = Instant::now() + RATE_LIMIT_DELAY;
        self.mode = WatcherMode::Backoff(backoff_until);
        // This is needed to track how much time is spent in backoff mode
        // and trigger grafana alerts
        metrics::histogram!("eth_watcher.enter_backoff_mode", RATE_LIMIT_DELAY);
    }

    fn polling_allowed(&mut self) -> bool {
        match self.mode {
            WatcherMode::Working => true,
            WatcherMode::Backoff(delay_until) => {
                if Instant::now() >= delay_until {
                    vlog::info!("Exiting the backoff mode");
                    self.mode = WatcherMode::Working;
                    true
                } else {
                    // We have to wait more until backoff is disabled.
                    false
                }
            }
        }
    }

    pub async fn run(mut self, mut eth_watch_req: mpsc::Receiver<EthWatchRequest>) {
        // As infura may be not responsive, we want to retry the query until we've actually got the
        // block number.
        // Normally, however, this loop is not expected to last more than one iteration.
        let block = loop {
            let block = self.client.block_number().await;

            match block {
                Ok(block) => {
                    break block;
                }
                Err(error) => {
                    vlog::warn!(
                        "Unable to fetch last block number: '{}'. Retrying again in {} seconds",
                        error,
                        RATE_LIMIT_DELAY.as_secs()
                    );

                    time::delay_for(RATE_LIMIT_DELAY).await;
                }
            }
        };

        // Code above is prepared for the possible rate limiting by `infura`, and will wait until we
        // can interact with the node again. We're not expecting the rate limiting to be applied
        // immediately after that, thus any error on this stage is considered critical and
        // irrecoverable.
        self.restore_state_from_eth(block)
            .await
            .expect("Unable to restore ETHWatcher state");

        while let Some(request) = eth_watch_req.next().await {
            match request {
                EthWatchRequest::PollETHNode => {
                    if !self.polling_allowed() {
                        // Polling is currently disabled, skip it.
                        continue;
                    }

                    let poll_result = self.poll_eth_node().await;

                    if let Err(error) = poll_result {
                        if self.is_backoff_requested(&error) {
                            vlog::warn!(
                                "Rate limit was reached, as reported by Ethereum node. \
                                Entering the backoff mode"
                            );
                            self.enter_backoff_mode();
                        } else {
                            // Some unexpected kind of error, we won't shutdown the node because of it,
                            // but rather expect node administrators to handle the situation.
                            vlog::error!("Failed to process new blocks {}", error);
                        }
                    }
                }
                EthWatchRequest::GetPriorityQueueOps {
                    op_start_id,
                    max_chunks,
                    resp,
                } => {
                    resp.send(self.get_priority_requests(op_start_id, max_chunks))
                        .unwrap_or_default();
                }
                EthWatchRequest::GetUnconfirmedDeposits { address, resp } => {
                    let deposits_for_address = self.get_ongoing_deposits_for(address);
                    resp.send(deposits_for_address).ok();
                }
                EthWatchRequest::GetUnconfirmedOps { query, resp } => {
                    let unconfirmed_ops = self.get_ongoing_ops_for(query);
                    resp.send(unconfirmed_ops).ok();
                }
                EthWatchRequest::GetUnconfirmedOpByEthHash { eth_hash, resp } => {
                    let unconfirmed_op = self.find_ongoing_op_by_eth_hash(eth_hash);
                    resp.send(unconfirmed_op).unwrap_or_default();
                }
                EthWatchRequest::GetUnconfirmedOpByTxHash { tx_hash, resp } => {
                    let unconfirmed_op = self.find_ongoing_op_by_tx_hash(tx_hash);
                    resp.send(unconfirmed_op).unwrap_or_default();
                }
                EthWatchRequest::GetUnconfirmedOpByAnyHash { hash, resp } => {
                    let unconfirmed_op = self.find_ongoing_op_by_any_hash(hash);
                    resp.send(unconfirmed_op).unwrap_or_default();
                }
                EthWatchRequest::GetNewTokens {
                    last_eth_block,
                    resp,
                } => {
                    resp.send(self.get_new_tokens(last_eth_block)).ok();
                }
                EthWatchRequest::GetRegisterNFTFactoryEvents {
                    last_eth_block,
                    resp,
                } => {
                    resp.send(self.get_register_factory_event(last_eth_block))
                        .ok();
                }
            }
        }
    }
}

#[must_use]
pub fn start_eth_watch(
    eth_req_sender: mpsc::Sender<EthWatchRequest>,
    eth_req_receiver: mpsc::Receiver<EthWatchRequest>,
    eth_gateway: EthereumGateway,
    config_options: &ZkSyncConfig,
) -> JoinHandle<()> {
    let eth_client = EthHttpClient::new(
        eth_gateway,
        config_options.contracts.contract_addr,
        config_options.contracts.governance_addr,
    );

    let eth_watch = EthWatch::new(
        eth_client,
        config_options.eth_watch.confirmations_for_eth_event,
    );

    tokio::spawn(eth_watch.run(eth_req_receiver));

    let poll_interval = config_options.eth_watch.poll_interval();
    tokio::spawn(async move {
        let mut timer = time::interval(poll_interval);

        loop {
            timer.tick().await;
            eth_req_sender
                .clone()
                .send(EthWatchRequest::PollETHNode)
                .await
                .expect("ETH watch receiver dropped");
        }
    })
}<|MERGE_RESOLUTION|>--- conflicted
+++ resolved
@@ -27,11 +27,10 @@
     Either,
 };
 use zksync_crypto::params::PRIORITY_EXPIRATION;
-<<<<<<< HEAD
-use zksync_types::{NewTokenEvent, PriorityOp, RegisterNFTFactoryEvent, ZkSyncPriorityOp};
-=======
-use zksync_types::{tx::TxHash, Nonce, PriorityOp, PubKeyHash, ZkSyncPriorityOp, H256};
->>>>>>> 706670c2
+use zksync_types::{
+    tx::TxHash, NewTokenEvent, Nonce, PriorityOp, PubKeyHash, RegisterNFTFactoryEvent,
+    ZkSyncPriorityOp, H256,
+};
 
 // Local deps
 use self::{client::EthClient, eth_state::ETHState, received_ops::sift_outdated_ops};
@@ -164,16 +163,8 @@
 
         // Extend the existing priority operations with the new ones.
         let mut priority_queue = sift_outdated_ops(self.eth_state.priority_queue());
-<<<<<<< HEAD
         for (serial_id, op) in updated_state.priority_queue() {
             priority_queue.insert(*serial_id, op.clone());
-=======
-        let new_priority_op_ids: Vec<_> = priority_queue.keys().cloned().collect();
-        vlog::debug!("New priority ops added: {:?}", new_priority_op_ids);
-
-        for (serial_id, op) in received_priority_queue {
-            priority_queue.insert(serial_id, op);
->>>>>>> 706670c2
         }
         // Extend the existing token events with the new ones.
         let mut new_tokens = self.eth_state.new_tokens().to_vec();
@@ -311,9 +302,6 @@
         result
     }
 
-<<<<<<< HEAD
-    fn find_ongoing_op_by_hash(&self, eth_hash: &[u8]) -> Option<PriorityOp> {
-=======
     async fn is_new_pubkey_hash_authorized(
         &self,
         address: Address,
@@ -328,16 +316,7 @@
         Ok(auth_fact.as_slice() == tiny_keccak::keccak256(&pub_key_hash.data[..]))
     }
 
-    fn find_ongoing_op_by_eth_hash(&self, eth_hash: H256) -> Option<PriorityOp> {
-        self.eth_state
-            .unconfirmed_queue()
-            .iter()
-            .find(|op| op.eth_hash == eth_hash)
-            .cloned()
-    }
-
     fn find_ongoing_op_by_tx_hash(&self, tx_hash: TxHash) -> Option<PriorityOp> {
->>>>>>> 706670c2
         self.eth_state
             .unconfirmed_queue()
             .iter()
