//! Ethereum watcher polls the Ethereum node for new events
//! such as PriorityQueue events or NewToken events.
//! New events are accepted to the zkSync network once they have the sufficient amount of confirmations.
//!
//! Poll interval is configured using the `ETH_POLL_INTERVAL` constant.
//! Number of confirmations is configured using the `CONFIRMATIONS_FOR_ETH_EVENT` environment variable.

// Built-in deps
use std::collections::HashMap;
use std::time::{Duration, Instant};

// External uses
use futures::{
    channel::{mpsc, oneshot},
    SinkExt, StreamExt,
};

pub use client::{get_web3_block_number, EthHttpClient};
use itertools::Itertools;
use tokio::{task::JoinHandle, time};
use web3::types::{Address, BlockNumber};

// Workspace deps
use zksync_api_types::{
    v02::{
        pagination::{Paginated, PaginationDirection, PaginationQuery, PendingOpsRequest},
        transaction::{L1Transaction, Transaction, TransactionData, TxInBlockStatus},
    },
    Either,
};
use zksync_config::ZkSyncConfig;
use zksync_crypto::params::PRIORITY_EXPIRATION;
use zksync_eth_client::ethereum_gateway::EthereumGateway;
use zksync_types::{
    tx::TxHash, NewTokenEvent, Nonce, PriorityOp, PubKeyHash, RegisterNFTFactoryEvent,
    ZkSyncPriorityOp, H256,
};

// Local deps
use self::{client::EthClient, eth_state::ETHState, received_ops::sift_outdated_ops};

mod client;
mod eth_state;
mod received_ops;

#[cfg(test)]
mod tests;

/// As `infura` may limit the requests, upon error we need to wait for a while
/// before repeating the request.
const RATE_LIMIT_DELAY: Duration = Duration::from_secs(30);

/// Ethereum Watcher operating mode.
///
/// Normally Ethereum watcher will always poll the Ethereum node upon request,
/// but unfortunately `infura` may decline requests if they are produced too
/// often. Thus, upon receiving the order to limit amount of request, Ethereum
/// watcher goes into "backoff" mode in which polling is disabled for a
/// certain amount of time.
#[derive(Debug)]
pub enum WatcherMode {
    /// ETHWatcher operates normally.
    Working,
    /// Polling is currently disabled.
    Backoff(Instant),
}

#[derive(Debug)]
pub enum EthWatchRequest {
    PollETHNode,
<<<<<<< HEAD
=======
    IsPubkeyChangeAuthorized {
        address: Address,
        nonce: Nonce,
        pubkey_hash: PubKeyHash,
        resp: oneshot::Sender<bool>,
    },
    GetPriorityOpBySerialId {
        serial_id: u64,
        resp: oneshot::Sender<Option<PriorityOp>>,
    },
>>>>>>> fd177e5d
    GetPriorityQueueOps {
        op_start_id: u64,
        max_chunks: usize,
        resp: oneshot::Sender<Vec<PriorityOp>>,
    },
    GetUnconfirmedDeposits {
        address: Address,
        resp: oneshot::Sender<Vec<PriorityOp>>,
    },
    GetUnconfirmedOps {
        query: PaginationQuery<PendingOpsRequest>,
        resp: oneshot::Sender<Paginated<Transaction, u64>>,
    },
    GetUnconfirmedOpByEthHash {
        eth_hash: H256,
        resp: oneshot::Sender<Option<PriorityOp>>,
    },
    GetUnconfirmedOpByTxHash {
        tx_hash: TxHash,
        resp: oneshot::Sender<Option<PriorityOp>>,
    },
    GetUnconfirmedOpByAnyHash {
        hash: TxHash,
        resp: oneshot::Sender<Option<PriorityOp>>,
    },
    GetNewTokens {
        last_eth_block: Option<u64>,
        resp: oneshot::Sender<Vec<NewTokenEvent>>,
    },
    GetRegisterNFTFactoryEvents {
        last_eth_block: Option<u64>,
        resp: oneshot::Sender<Vec<RegisterNFTFactoryEvent>>,
    },
    IsPubkeyChangeAuthorized {
        address: Address,
        nonce: Nonce,
        pubkey_hash: PubKeyHash,
        resp: oneshot::Sender<bool>,
    },
}

pub struct EthWatch<W: EthClient> {
    client: W,
    eth_state: ETHState,
    /// All ethereum events are accepted after sufficient confirmations to eliminate risk of block reorg.
    number_of_confirmations_for_event: u64,
    mode: WatcherMode,
}

impl<W: EthClient> EthWatch<W> {
    pub fn new(client: W, number_of_confirmations_for_event: u64) -> Self {
        Self {
            client,
            eth_state: ETHState::default(),
            mode: WatcherMode::Working,
            number_of_confirmations_for_event,
        }
    }

    /// Atomically replaces the stored Ethereum state.
    fn set_new_state(&mut self, new_state: ETHState) {
        self.eth_state = new_state;
    }

    async fn get_unconfirmed_ops(
        &mut self,
        current_ethereum_block: u64,
    ) -> anyhow::Result<Vec<PriorityOp>> {
        // We want to scan the interval of blocks from the latest one up to the oldest one which may
        // have unconfirmed priority ops.
        // `+ 1` is added because if we subtract number of confirmations, we'll obtain the last block
        // which has operations that must be processed. So, for the unconfirmed operations, we must
        // start from the block next to it.
        let block_from_number =
            current_ethereum_block.saturating_sub(self.number_of_confirmations_for_event) + 1;
        let block_from = BlockNumber::Number(block_from_number.into());
        let block_to = BlockNumber::Latest;

        self.client
            .get_priority_op_events(block_from, block_to)
            .await
    }

    async fn process_new_blocks(&mut self, last_ethereum_block: u64) -> anyhow::Result<()> {
        debug_assert!(self.eth_state.last_ethereum_block() < last_ethereum_block);
        debug_assert!(self.eth_state.last_ethereum_block() < last_ethereum_block);

        // We have to process every block between the current and previous known values.
        // This is crucial since `eth_watch` may enter the backoff mode in which it will skip many blocks.
        // Note that we don't have to add `number_of_confirmations_for_event` here, because the check function takes
        // care of it on its own. Here we calculate "how many blocks should we watch", and the offsets with respect
        // to the `number_of_confirmations_for_event` are calculated by `update_eth_state`.
        let block_difference =
            last_ethereum_block.saturating_sub(self.eth_state.last_ethereum_block());

        let updated_state = self
            .update_eth_state(last_ethereum_block, block_difference)
            .await?;

        // Extend the existing priority operations with the new ones.
        let mut priority_queue = sift_outdated_ops(self.eth_state.priority_queue());

        for (serial_id, op) in updated_state.priority_queue() {
            priority_queue.insert(*serial_id, op.clone());
        }

        // Check for gaps in priority queue. If some event is missing we skip this `ETHState` update.
        let mut priority_op_ids: Vec<_> = priority_queue.keys().cloned().collect();
        priority_op_ids.sort_unstable();
        for i in 0..priority_op_ids.len().saturating_sub(1) {
            let gap = priority_op_ids[i + 1] - priority_op_ids[i];
            anyhow::ensure!(
                gap == 1,
                "Gap in priority op queue: gap={}, priority_op_before_gap={}",
                gap,
                priority_op_ids[i]
            );
        }

        // Extend the existing token events with the new ones.
        let mut new_tokens = self.eth_state.new_tokens().to_vec();
        for token in updated_state.new_tokens() {
            new_tokens.push(token.clone());
        }
        // Remove duplicates.
        new_tokens.sort_by_key(|token_event| token_event.id.0);
        new_tokens.dedup_by_key(|token_event| token_event.id.0);

        let mut register_nft_factory_events =
            self.eth_state.new_register_nft_factory_events().to_vec();
        for event in updated_state.new_register_nft_factory_events() {
            register_nft_factory_events.push(event.clone());
        }
        // Remove duplicates.
        register_nft_factory_events.sort_by_key(|factory_event| factory_event.creator_address);
        register_nft_factory_events.dedup_by_key(|factory_event| factory_event.creator_address);

        let new_state = ETHState::new(
            last_ethereum_block,
            updated_state.unconfirmed_queue().to_vec(),
            priority_queue,
            new_tokens,
            register_nft_factory_events,
        );

        self.set_new_state(new_state);
        Ok(())
    }

    async fn restore_state_from_eth(&mut self, last_ethereum_block: u64) -> anyhow::Result<()> {
        let new_state = self
            .update_eth_state(last_ethereum_block, PRIORITY_EXPIRATION)
            .await?;

        self.set_new_state(new_state);

        vlog::debug!("ETH state: {:#?}", self.eth_state);
        Ok(())
    }

    async fn update_eth_state(
        &mut self,
        current_ethereum_block: u64,
        unprocessed_blocks_amount: u64,
    ) -> anyhow::Result<ETHState> {
        let new_block_with_accepted_events =
            current_ethereum_block.saturating_sub(self.number_of_confirmations_for_event);
        let previous_block_with_accepted_events =
            new_block_with_accepted_events.saturating_sub(unprocessed_blocks_amount);

        let unconfirmed_queue = self.get_unconfirmed_ops(current_ethereum_block).await?;
        let priority_queue: HashMap<u64, _> = self
            .client
            .get_priority_op_events(
                BlockNumber::Number(previous_block_with_accepted_events.into()),
                BlockNumber::Number(new_block_with_accepted_events.into()),
            )
            .await?
            .into_iter()
            .map(|priority_op| (priority_op.serial_id, priority_op.into()))
            .collect();
        let new_tokens = self
            .client
            .get_new_tokens_events(
                BlockNumber::Number(previous_block_with_accepted_events.into()),
                BlockNumber::Number(new_block_with_accepted_events.into()),
            )
            .await?;
        let new_register_nft_factory_events = self
            .client
            .get_new_register_nft_factory_events(
                BlockNumber::Number(previous_block_with_accepted_events.into()),
                BlockNumber::Number(new_block_with_accepted_events.into()),
            )
            .await?;

        let mut new_priority_op_ids: Vec<_> = priority_queue.keys().cloned().collect();
        new_priority_op_ids.sort_unstable();
        vlog::debug!(
            "Updating eth state: block_range=[{},{}], new_priority_ops={:?}",
            previous_block_with_accepted_events,
            new_block_with_accepted_events,
            new_priority_op_ids
        );

        let mut new_priority_op_ids: Vec<_> = priority_queue.keys().cloned().collect();
        new_priority_op_ids.sort_unstable();
        vlog::debug!(
            "Updating eth state: block_range=[{},{}], new_priority_ops={:?}",
            previous_block_with_accepted_events,
            new_block_with_accepted_events,
            new_priority_op_ids
        );

        let state = ETHState::new(
            current_ethereum_block,
            unconfirmed_queue,
            priority_queue,
            new_tokens,
            new_register_nft_factory_events,
        );
        Ok(state)
    }

    fn get_register_factory_event(
        &self,
        last_block_number: Option<u64>,
    ) -> Vec<RegisterNFTFactoryEvent> {
        let mut events = self.eth_state.new_register_nft_factory_events().to_vec();

        if let Some(last_block_number) = last_block_number {
            events = events
                .iter()
                .filter(|event| event.eth_block > last_block_number)
                .cloned()
                .collect();
        }

        events
    }
    fn get_new_tokens(&self, last_block_number: Option<u64>) -> Vec<NewTokenEvent> {
        let mut new_tokens = self.eth_state.new_tokens().to_vec();

        if let Some(last_block_number) = last_block_number {
            new_tokens = new_tokens
                .iter()
                .filter(|token| token.eth_block_number > last_block_number)
                .cloned()
                .collect();
        }

        new_tokens
    }

    fn get_priority_requests(&self, first_serial_id: u64, max_chunks: usize) -> Vec<PriorityOp> {
        let mut result = Vec::new();

        let mut used_chunks = 0;
        let mut current_priority_op = first_serial_id;

        while let Some(op) = self.eth_state.priority_queue().get(&current_priority_op) {
            if used_chunks + op.as_ref().data.chunks() <= max_chunks {
                result.push(op.as_ref().clone());
                used_chunks += op.as_ref().data.chunks();
                current_priority_op += 1;
            } else {
                break;
            }
        }

        result
    }

    async fn is_new_pubkey_hash_authorized(
        &self,
        address: Address,
        nonce: Nonce,
        pub_key_hash: &PubKeyHash,
    ) -> anyhow::Result<bool> {
        let auth_fact_reset_time = self.client.get_auth_fact_reset_time(address, nonce).await?;
        if auth_fact_reset_time != 0 {
            return Ok(false);
        }
        let auth_fact = self.client.get_auth_fact(address, nonce).await?;
        Ok(auth_fact.as_slice() == tiny_keccak::keccak256(&pub_key_hash.data[..]))
    }

    fn find_ongoing_op_by_eth_hash(&self, eth_hash: H256) -> Option<PriorityOp> {
        self.eth_state
            .unconfirmed_queue()
            .iter()
            .find(|op| op.eth_hash == eth_hash)
            .cloned()
    }

    fn find_ongoing_op_by_tx_hash(&self, tx_hash: TxHash) -> Option<PriorityOp> {
        self.eth_state
            .unconfirmed_queue()
            .iter()
            .find(|op| op.tx_hash() == tx_hash)
            .cloned()
    }

    fn find_ongoing_op_by_any_hash(&self, hash: TxHash) -> Option<PriorityOp> {
        self.eth_state
            .unconfirmed_queue()
            .iter()
            .find(|op| op.tx_hash() == hash || op.eth_hash.as_ref() == hash.as_ref())
            .cloned()
    }

    fn get_ongoing_deposits_for(&self, address: Address) -> Vec<PriorityOp> {
        self.eth_state
            .unconfirmed_queue()
            .iter()
            .filter(|op| match &op.data {
                ZkSyncPriorityOp::Deposit(deposit) => {
                    // Address may be set to either sender or recipient.
                    deposit.from == address || deposit.to == address
                }
                _ => false,
            })
            .cloned()
            .collect()
    }

    fn get_ongoing_ops_for(
        &self,
        query: PaginationQuery<PendingOpsRequest>,
    ) -> Paginated<Transaction, u64> {
        let all_ops = self
            .eth_state
            .unconfirmed_queue()
            .iter()
            .filter(|op| match &op.data {
                ZkSyncPriorityOp::Deposit(deposit) => {
                    // Address may be set to recipient.
                    deposit.to == query.from.address
                }
                ZkSyncPriorityOp::FullExit(full_exit) => query
                    .from
                    .account_id
                    .map(|account_id| account_id == full_exit.account_id)
                    .unwrap_or(false),
            });
        let count = all_ops.clone().count();
        let from_serial_id = match query.from.serial_id.inner {
            Either::Left(id) => id,
            Either::Right(_) => {
                if let Some(op) = all_ops.clone().max_by_key(|op| op.serial_id) {
                    op.serial_id
                } else {
                    return Paginated::new(
                        Vec::new(),
                        Default::default(),
                        query.limit,
                        query.direction,
                        0,
                    );
                }
            }
        };
        let ops: Vec<PriorityOp> = match query.direction {
            PaginationDirection::Newer => all_ops
                .sorted_by_key(|op| op.serial_id)
                .filter(|op| op.serial_id >= from_serial_id)
                .take(query.limit as usize)
                .cloned()
                .collect(),
            PaginationDirection::Older => all_ops
                .sorted_by(|a, b| b.serial_id.cmp(&a.serial_id))
                .filter(|op| op.serial_id <= from_serial_id)
                .take(query.limit as usize)
                .cloned()
                .collect(),
        };
        let txs: Vec<Transaction> = ops
            .into_iter()
            .map(|op| {
                let tx_hash = op.tx_hash();
                let tx = L1Transaction::from_pending_op(
                    op.data.clone(),
                    op.eth_hash,
                    op.serial_id,
                    tx_hash,
                );
                Transaction {
                    tx_hash,
                    block_number: None,
                    op: TransactionData::L1(tx),
                    status: TxInBlockStatus::Queued,
                    fail_reason: None,
                    created_at: None,
                }
            })
            .collect();
        Paginated::new(
            txs,
            from_serial_id,
            query.limit,
            query.direction,
            count as u32,
        )
    }

    async fn poll_eth_node(&mut self) -> anyhow::Result<()> {
        let start = Instant::now();
        let last_block_number = self.client.block_number().await?;

        if last_block_number > self.eth_state.last_ethereum_block() {
            self.process_new_blocks(last_block_number).await?;
        }

        metrics::histogram!("eth_watcher.poll_eth_node", start.elapsed());
        Ok(())
    }

    // TODO try to move it to eth client
    fn is_backoff_requested(&self, error: &anyhow::Error) -> bool {
        error.to_string().contains("429 Too Many Requests")
    }

    fn enter_backoff_mode(&mut self) {
        let backoff_until = Instant::now() + RATE_LIMIT_DELAY;
        self.mode = WatcherMode::Backoff(backoff_until);
        // This is needed to track how much time is spent in backoff mode
        // and trigger grafana alerts
        metrics::histogram!("eth_watcher.enter_backoff_mode", RATE_LIMIT_DELAY);
    }

    fn polling_allowed(&mut self) -> bool {
        match self.mode {
            WatcherMode::Working => true,
            WatcherMode::Backoff(delay_until) => {
                if Instant::now() >= delay_until {
                    vlog::info!("Exiting the backoff mode");
                    self.mode = WatcherMode::Working;
                    true
                } else {
                    // We have to wait more until backoff is disabled.
                    false
                }
            }
        }
    }

    pub async fn run(mut self, mut eth_watch_req: mpsc::Receiver<EthWatchRequest>) {
        // As infura may be not responsive, we want to retry the query until we've actually got the
        // block number.
        // Normally, however, this loop is not expected to last more than one iteration.
        let block = loop {
            let block = self.client.block_number().await;

            match block {
                Ok(block) => {
                    break block;
                }
                Err(error) => {
                    vlog::warn!(
                        "Unable to fetch last block number: '{}'. Retrying again in {} seconds",
                        error,
                        RATE_LIMIT_DELAY.as_secs()
                    );

                    time::delay_for(RATE_LIMIT_DELAY).await;
                }
            }
        };

        // Code above is prepared for the possible rate limiting by `infura`, and will wait until we
        // can interact with the node again. We're not expecting the rate limiting to be applied
        // immediately after that, thus any error on this stage is considered critical and
        // irrecoverable.
        self.restore_state_from_eth(block)
            .await
            .expect("Unable to restore ETHWatcher state");

        while let Some(request) = eth_watch_req.next().await {
            match request {
                EthWatchRequest::PollETHNode => {
                    if !self.polling_allowed() {
                        // Polling is currently disabled, skip it.
                        continue;
                    }

                    let poll_result = self.poll_eth_node().await;

                    if let Err(error) = poll_result {
                        if self.is_backoff_requested(&error) {
                            vlog::warn!(
                                "Rate limit was reached, as reported by Ethereum node. \
                                Entering the backoff mode"
                            );
                            self.enter_backoff_mode();
                        } else {
                            // Some unexpected kind of error, we won't shutdown the node because of it,
                            // but rather expect node administrators to handle the situation.
                            vlog::error!("Failed to process new blocks {}", error);
                        }
                    }
                }
                EthWatchRequest::GetPriorityQueueOps {
                    op_start_id,
                    max_chunks,
                    resp,
                } => {
                    resp.send(self.get_priority_requests(op_start_id, max_chunks))
                        .unwrap_or_default();
                }
                EthWatchRequest::GetUnconfirmedDeposits { address, resp } => {
                    let deposits_for_address = self.get_ongoing_deposits_for(address);
                    resp.send(deposits_for_address).ok();
                }
                EthWatchRequest::GetUnconfirmedOps { query, resp } => {
                    let unconfirmed_ops = self.get_ongoing_ops_for(query);
                    resp.send(unconfirmed_ops).ok();
                }
                EthWatchRequest::GetUnconfirmedOpByEthHash { eth_hash, resp } => {
                    let unconfirmed_op = self.find_ongoing_op_by_eth_hash(eth_hash);
                    resp.send(unconfirmed_op).unwrap_or_default();
                }
                EthWatchRequest::GetUnconfirmedOpByTxHash { tx_hash, resp } => {
                    let unconfirmed_op = self.find_ongoing_op_by_tx_hash(tx_hash);
                    resp.send(unconfirmed_op).unwrap_or_default();
                }
                EthWatchRequest::GetUnconfirmedOpByAnyHash { hash, resp } => {
                    let unconfirmed_op = self.find_ongoing_op_by_any_hash(hash);
                    resp.send(unconfirmed_op).unwrap_or_default();
                }
                EthWatchRequest::GetNewTokens {
                    last_eth_block,
                    resp,
                } => {
                    resp.send(self.get_new_tokens(last_eth_block)).ok();
                }
                EthWatchRequest::GetRegisterNFTFactoryEvents {
                    last_eth_block,
                    resp,
                } => {
                    resp.send(self.get_register_factory_event(last_eth_block))
                        .ok();
                }
                EthWatchRequest::IsPubkeyChangeAuthorized {
                    address,
                    nonce,
                    pubkey_hash,
                    resp,
                } => {
                    let authorized = self
                        .is_new_pubkey_hash_authorized(address, nonce, &pubkey_hash)
                        .await
                        .unwrap_or(false);
                    resp.send(authorized).unwrap_or_default();
                }
                EthWatchRequest::GetPriorityOpBySerialId { serial_id, resp } => {
                    resp.send(
                        self.eth_state
                            .priority_queue()
                            .get(&serial_id)
                            .map(|received_op| received_op.as_ref().clone()),
                    )
                    .unwrap_or_default();
                }
            }
        }
    }
}

#[must_use]
pub fn start_eth_watch(
    eth_req_sender: mpsc::Sender<EthWatchRequest>,
    eth_req_receiver: mpsc::Receiver<EthWatchRequest>,
    eth_gateway: EthereumGateway,
    config_options: &ZkSyncConfig,
) -> JoinHandle<()> {
    let eth_client = EthHttpClient::new(
        eth_gateway,
        config_options.contracts.contract_addr,
        config_options.contracts.governance_addr,
    );

    let eth_watch = EthWatch::new(
        eth_client,
        config_options.eth_watch.confirmations_for_eth_event,
    );

    tokio::spawn(eth_watch.run(eth_req_receiver));

    let poll_interval = config_options.eth_watch.poll_interval();
    tokio::spawn(async move {
        let mut timer = time::interval(poll_interval);

        loop {
            timer.tick().await;
            eth_req_sender
                .clone()
                .send(EthWatchRequest::PollETHNode)
                .await
                .expect("ETH watch receiver dropped");
        }
    })
}<|MERGE_RESOLUTION|>--- conflicted
+++ resolved
@@ -68,19 +68,10 @@
 #[derive(Debug)]
 pub enum EthWatchRequest {
     PollETHNode,
-<<<<<<< HEAD
-=======
-    IsPubkeyChangeAuthorized {
-        address: Address,
-        nonce: Nonce,
-        pubkey_hash: PubKeyHash,
-        resp: oneshot::Sender<bool>,
-    },
     GetPriorityOpBySerialId {
         serial_id: u64,
         resp: oneshot::Sender<Option<PriorityOp>>,
     },
->>>>>>> fd177e5d
     GetPriorityQueueOps {
         op_start_id: u64,
         max_chunks: usize,
