--- conflicted
+++ resolved
@@ -37,11 +37,7 @@
     committer::{AppliedUpdatesRequest, BlockCommitRequest, CommitRequest},
     mempool::ProposedBlock,
 };
-<<<<<<< HEAD
-=======
-use std::time::{SystemTime, UNIX_EPOCH};
 use zksync_state::error::{OpError, TxBatchError};
->>>>>>> 77e6913c
 
 #[cfg(test)]
 mod tests;
