use super::utils::*;

use crate::franklin_crypto::bellman::pairing::bn256::*;
use crate::franklin_crypto::bellman::pairing::ff::{Field, PrimeField};
use crate::franklin_crypto::rescue::RescueEngine;
use crate::operation::SignatureData;
use crate::operation::*;
use models::circuit::account::CircuitAccountTree;
use models::circuit::utils::{
    append_be_fixed_width, eth_address_to_fr, le_bit_vector_into_field_element,
};
use models::node::DepositOp;
use models::params as franklin_constants;

pub struct DepositData {
    pub amount: u128,
    pub token: u32,
    pub account_address: u32,
    pub address: Fr,
}

pub struct DepositWitness<E: RescueEngine> {
    pub before: OperationBranch<E>,
    pub after: OperationBranch<E>,
    pub args: OperationArguments<E>,
    pub before_root: Option<E::Fr>,
    pub after_root: Option<E::Fr>,
    pub tx_type: Option<E::Fr>,
}

impl<E: RescueEngine> DepositWitness<E> {
    pub fn get_pubdata(&self) -> Vec<bool> {
        let mut pubdata_bits = vec![];
        append_be_fixed_width(
            &mut pubdata_bits,
            &self.tx_type.unwrap(),
            franklin_constants::TX_TYPE_BIT_WIDTH,
        );

        append_be_fixed_width(
            &mut pubdata_bits,
            &self.before.address.unwrap(),
            franklin_constants::ACCOUNT_ID_BIT_WIDTH,
        );
        append_be_fixed_width(
            &mut pubdata_bits,
            &self.before.token.unwrap(),
            franklin_constants::TOKEN_BIT_WIDTH,
        );
        append_be_fixed_width(
            &mut pubdata_bits,
            &self.args.full_amount.unwrap(),
            franklin_constants::BALANCE_BIT_WIDTH,
        );

        append_be_fixed_width(
            &mut pubdata_bits,
            &self.args.eth_address.unwrap(),
            franklin_constants::ETH_ADDRESS_BIT_WIDTH,
        );
        //        assert_eq!(pubdata_bits.len(), 37 * 8);
        pubdata_bits.resize(6 * franklin_constants::CHUNK_BIT_WIDTH, false);
        pubdata_bits
    }

    // CLARIFY: What? Why?
    pub fn get_sig_bits(&self) -> Vec<bool> {
        let mut sig_bits = vec![];
        append_be_fixed_width(
            &mut sig_bits,
            &Fr::from_str("1").unwrap(), //Corresponding tx_type
            franklin_constants::TX_TYPE_BIT_WIDTH,
        );
        append_be_fixed_width(
            &mut sig_bits,
            &self.args.new_pub_key_hash.unwrap(),
            franklin_constants::NEW_PUBKEY_HASH_WIDTH,
        );
        append_be_fixed_width(
            &mut sig_bits,
            &self.before.token.unwrap(),
            franklin_constants::TOKEN_BIT_WIDTH,
        );
        append_be_fixed_width(
            &mut sig_bits,
            &self.args.full_amount.unwrap(),
            franklin_constants::BALANCE_BIT_WIDTH,
        );
        append_be_fixed_width(
            &mut sig_bits,
            &self.before.witness.account_witness.nonce.unwrap(),
            franklin_constants::NONCE_BIT_WIDTH,
        );
        sig_bits
    }
}

pub fn apply_deposit_tx(
    tree: &mut CircuitAccountTree,
    deposit: &DepositOp,
) -> DepositWitness<Bn256> {
    let deposit_data = DepositData {
        amount: deposit.priority_op.amount.to_string().parse().unwrap(),
        token: u32::from(deposit.priority_op.token),
        account_address: deposit.account_id,
        address: eth_address_to_fr(&deposit.priority_op.to),
    };
    apply_deposit(tree, &deposit_data)
}
pub fn apply_deposit(
    tree: &mut CircuitAccountTree,
    deposit: &DepositData,
) -> DepositWitness<Bn256> {
    //preparing data and base witness
    let before_root = tree.root_hash();
    debug!("deposit Initial root = {}", before_root);
    let (audit_path_before, audit_balance_path_before) =
        get_audits(tree, deposit.account_address, deposit.token);

    let capacity = tree.capacity();
    assert_eq!(capacity, 1 << franklin_constants::account_tree_depth());
    let account_address_fe = Fr::from_str(&deposit.account_address.to_string()).unwrap();
    let token_fe = Fr::from_str(&deposit.token.to_string()).unwrap();
    let amount_as_field_element = Fr::from_str(&deposit.amount.to_string()).unwrap();
    debug!("amount_as_field_element is: {}", amount_as_field_element);
    //calculate a and b
    let a = amount_as_field_element;
    let b = Fr::zero();

    //applying deposit
    let (account_witness_before, account_witness_after, balance_before, balance_after) =
        apply_leaf_operation(
            tree,
            deposit.account_address,
            deposit.token,
            |acc| {
                assert!((acc.address == deposit.address) || (acc.address == Fr::zero()));
                acc.address = deposit.address;
            },
            |bal| bal.value.add_assign(&amount_as_field_element),
        );

    let after_root = tree.root_hash();
    debug!("deposit After root = {}", after_root);
    let (audit_path_after, audit_balance_path_after) =
        get_audits(tree, deposit.account_address, deposit.token);

    DepositWitness {
        before: OperationBranch {
            address: Some(account_address_fe),
            token: Some(token_fe),
            witness: OperationBranchWitness {
                account_witness: account_witness_before,
                account_path: audit_path_before,
                balance_value: Some(balance_before),
                balance_subtree_path: audit_balance_path_before,
            },
        },
        after: OperationBranch {
            address: Some(account_address_fe),
            token: Some(token_fe),
            witness: OperationBranchWitness {
                account_witness: account_witness_after,
                account_path: audit_path_after,
                balance_value: Some(balance_after),
                balance_subtree_path: audit_balance_path_after,
            },
        },
        args: OperationArguments {
            eth_address: Some(deposit.address),
            amount_packed: Some(Fr::zero()),
            full_amount: Some(amount_as_field_element),
            fee: Some(Fr::zero()),
            a: Some(a),
            b: Some(b),
            pub_nonce: Some(Fr::zero()),
            new_pub_key_hash: Some(Fr::zero()),
        },
        before_root: Some(before_root),
        after_root: Some(after_root),
        tx_type: Some(Fr::from_str("1").unwrap()),
    }
}

pub fn calculate_deposit_operations_from_witness(
    deposit_witness: &DepositWitness<Bn256>,
) -> Vec<Operation<Bn256>> {
    let first_sig_msg = &Fr::zero();
    let second_sig_msg = &Fr::zero();
    let third_sig_msg = &Fr::zero();
    let signature_data = &SignatureData::init_empty();
    let signer_pub_key_packed = &[Some(false); 256]; //doesn't matter for deposit
    let pubdata_chunks: Vec<_> = deposit_witness
        .get_pubdata()
        .chunks(64)
        .map(|x| le_bit_vector_into_field_element(&x.to_vec()))
        .collect();

    debug!(
        "acc_path{} \n bal_path {} ",
        deposit_witness.before.witness.account_path.len(),
        deposit_witness.before.witness.balance_subtree_path.len()
    );
    let operation_zero = Operation {
        new_root: deposit_witness.after_root,
        tx_type: deposit_witness.tx_type,
        chunk: Some(Fr::from_str("0").unwrap()),
        pubdata_chunk: Some(pubdata_chunks[0]),
        first_sig_msg: Some(*first_sig_msg),
        second_sig_msg: Some(*second_sig_msg),
        third_sig_msg: Some(*third_sig_msg),
        signature_data: signature_data.clone(),
        signer_pub_key_packed: signer_pub_key_packed.to_vec(),
        args: deposit_witness.args.clone(),
        lhs: deposit_witness.before.clone(),
        rhs: deposit_witness.before.clone(),
    };

    let operation_one = Operation {
        new_root: deposit_witness.after_root,
        tx_type: deposit_witness.tx_type,
        chunk: Some(Fr::from_str("1").unwrap()),
        pubdata_chunk: Some(pubdata_chunks[1]),
        first_sig_msg: Some(*first_sig_msg),
        second_sig_msg: Some(*second_sig_msg),
        third_sig_msg: Some(*third_sig_msg),
        signature_data: signature_data.clone(),
        signer_pub_key_packed: signer_pub_key_packed.to_vec(),
        args: deposit_witness.args.clone(),
        lhs: deposit_witness.after.clone(),
        rhs: deposit_witness.after.clone(),
    };

    let operation_two = Operation {
        new_root: deposit_witness.after_root,
        tx_type: deposit_witness.tx_type,
        chunk: Some(Fr::from_str("2").unwrap()),
        pubdata_chunk: Some(pubdata_chunks[2]),
        first_sig_msg: Some(*first_sig_msg),
        second_sig_msg: Some(*second_sig_msg),
        third_sig_msg: Some(*third_sig_msg),
        signer_pub_key_packed: signer_pub_key_packed.to_vec(),
        args: deposit_witness.args.clone(),
        lhs: deposit_witness.after.clone(),
        rhs: deposit_witness.after.clone(),
        signature_data: signature_data.clone(),
    };

    let operation_three = Operation {
        new_root: deposit_witness.after_root,
        tx_type: deposit_witness.tx_type,
        chunk: Some(Fr::from_str("3").unwrap()),
        pubdata_chunk: Some(pubdata_chunks[3]),
        first_sig_msg: Some(*first_sig_msg),
        second_sig_msg: Some(*second_sig_msg),
        third_sig_msg: Some(*third_sig_msg),
        signer_pub_key_packed: signer_pub_key_packed.to_vec(),
        args: deposit_witness.args.clone(),
        lhs: deposit_witness.after.clone(),
        rhs: deposit_witness.after.clone(),
        signature_data: signature_data.clone(),
    };

    let operation_four = Operation {
        new_root: deposit_witness.after_root,
        tx_type: deposit_witness.tx_type,
        chunk: Some(Fr::from_str("4").unwrap()),
        pubdata_chunk: Some(pubdata_chunks[4]),
        first_sig_msg: Some(*first_sig_msg),
        second_sig_msg: Some(*second_sig_msg),
        third_sig_msg: Some(*third_sig_msg),
        signer_pub_key_packed: signer_pub_key_packed.to_vec(),
        args: deposit_witness.args.clone(),
        lhs: deposit_witness.after.clone(),
        rhs: deposit_witness.after.clone(),
        signature_data: signature_data.clone(),
    };

    let operation_five = Operation {
        new_root: deposit_witness.after_root,
        tx_type: deposit_witness.tx_type,
        chunk: Some(Fr::from_str("5").unwrap()),
        pubdata_chunk: Some(pubdata_chunks[5]),
        first_sig_msg: Some(*first_sig_msg),
        second_sig_msg: Some(*second_sig_msg),
        third_sig_msg: Some(*third_sig_msg),
        signer_pub_key_packed: signer_pub_key_packed.to_vec(),
        args: deposit_witness.args.clone(),
        lhs: deposit_witness.after.clone(),
        rhs: deposit_witness.after.clone(),
        signature_data: signature_data.clone(),
    };
    let operations: Vec<Operation<_>> = vec![
        operation_zero,
        operation_one,
        operation_two,
        operation_three,
        operation_four,
        operation_five,
    ];
    operations
}

#[cfg(test)]
mod test {
    use super::*;
    use crate::witness::test_utils::{check_circuit, test_genesis_plasma_state};
    use bigdecimal::BigDecimal;
    use models::node::{Account, Deposit};
    use std::time::Instant;

    #[test]
    #[ignore]
    fn test_deposit_in_empty_leaf() {
        let (mut plasma_state, mut circuit_account_tree) = test_genesis_plasma_state(Vec::new());

        let fee_account_id = 0;
        let mut witness_accum = WitnessBuilder::new(&mut circuit_account_tree, fee_account_id, 1);

        let empty_account_id = 1;
        let empty_account_address = [7u8; 20].into();
        let deposit_op = DepositOp {
            priority_op: Deposit {
                from: empty_account_address,
                token: 0,
                amount: BigDecimal::from(1),
                to: empty_account_address,
            },
            account_id: empty_account_id,
        };

        println!(
            "node root hash before deposit: {:?}",
            plasma_state.root_hash()
        );
        plasma_state.apply_deposit_op(&deposit_op);
        println!(
            "node root hash after deposit: {:?}",
            plasma_state.root_hash()
        );
        println!(
            "node pub data: {}",
            hex::encode(&deposit_op.get_public_data())
        );

        let deposit_witness = apply_deposit_tx(&mut witness_accum.account_tree, &deposit_op);
        let deposit_operations = calculate_deposit_operations_from_witness(&deposit_witness);
        let pub_data_from_witness = deposit_witness.get_pubdata();

        witness_accum.add_operation_with_pubdata(deposit_operations, pub_data_from_witness);
        witness_accum.collect_fees(&Vec::new());
        witness_accum.calculate_pubdata_commitment();

        assert_eq!(
            plasma_state.root_hash(),
            witness_accum
                .root_after_fees
                .expect("witness accum after root hash empty"),
            "root hash in state keeper and witness generation code mismatch"
        );

        check_circuit(witness_accum.into_circuit_instance());
    }

    #[test]
    #[ignore]
    fn test_deposit_existing_account() {
        let deposit_to_account_id = 1;
        let deposit_to_account_address =
            "1111111111111111111111111111111111111111".parse().unwrap();
        let (mut plasma_state, mut circuit_account_tree) = test_genesis_plasma_state(vec![(
            deposit_to_account_id,
            Account::default_with_address(&deposit_to_account_address),
        )]);

        let fee_account_id = 0;
        let mut witness_accum = WitnessBuilder::new(&mut circuit_account_tree, fee_account_id, 1);

        let deposit_op = DepositOp {
            priority_op: Deposit {
                from: deposit_to_account_address,
                token: 0,
                amount: BigDecimal::from(1),
                to: deposit_to_account_address,
            },
            account_id: deposit_to_account_id,
        };

        println!("node root hash before op: {:?}", plasma_state.root_hash());
        plasma_state.apply_deposit_op(&deposit_op);
        println!("node root hash after op: {:?}", plasma_state.root_hash());

        let deposit_witness = apply_deposit_tx(&mut witness_accum.account_tree, &deposit_op);
        let deposit_operations = calculate_deposit_operations_from_witness(&deposit_witness);
        let pub_data_from_witness = deposit_witness.get_pubdata();

        witness_accum.add_operation_with_pubdata(deposit_operations, pub_data_from_witness);
        witness_accum.collect_fees(&Vec::new());
        witness_accum.calculate_pubdata_commitment();

        assert_eq!(
            plasma_state.root_hash(),
            witness_accum
                .root_after_fees
                .expect("witness accum after root hash empty"),
            "root hash in state keeper and witness generation code mismatch"
        );

        check_circuit(witness_accum.into_circuit_instance());
    }

    #[test]
    #[ignore]
    fn test_transpile_deposit_franklin_existing_account() {
        let deposit_to_account_id = 1;
        let deposit_to_account_address =
            "1111111111111111111111111111111111111111".parse().unwrap();
        let (mut plasma_state, mut circuit_account_tree) = test_genesis_plasma_state(vec![(
            deposit_to_account_id,
            Account::default_with_address(&deposit_to_account_address),
        )]);

        let fee_account_id = 0;
        let mut witness_accum = WitnessBuilder::new(&mut circuit_account_tree, fee_account_id, 1);

        let deposit_op = DepositOp {
            priority_op: Deposit {
                from: deposit_to_account_address,
                token: 0,
                amount: BigDecimal::from(1),
                to: deposit_to_account_address,
            },
            account_id: deposit_to_account_id,
        };

        plasma_state.apply_deposit_op(&deposit_op);

        let deposit_witness = apply_deposit_tx(&mut witness_accum.account_tree, &deposit_op);
        let deposit_operations = calculate_deposit_operations_from_witness(&deposit_witness);
        let pub_data_from_witness = deposit_witness.get_pubdata();

        witness_accum.add_operation_with_pubdata(deposit_operations, pub_data_from_witness);
        witness_accum.collect_fees(&Vec::new());
        witness_accum.calculate_pubdata_commitment();

        assert_eq!(
            plasma_state.root_hash(),
            witness_accum
                .root_after_fees
                .expect("witness accum after root hash empty"),
            "root hash in state keeper and witness generation code mismatch"
        );

        use crate::franklin_crypto::bellman::pairing::bn256::Bn256;
        use crate::franklin_crypto::bellman::plonk::adaptor::alternative::*;
        use crate::franklin_crypto::bellman::plonk::plonk::generator::*;
        use crate::franklin_crypto::bellman::plonk::plonk::prover::*;

        use crate::franklin_crypto::bellman::Circuit;

        let mut transpiler = Transpiler::new();

        let c = witness_accum.into_circuit_instance();

        c.clone().synthesize(&mut transpiler).unwrap();

        println!("Done transpiling");

        let hints = transpiler.into_hints();

        use crate::franklin_crypto::bellman::plonk::cs::Circuit as PlonkCircuit;

        let adapted_curcuit = AdaptorCircuit::new(c.clone(), &hints);

        let mut assembly = GeneratorAssembly::<Bn256>::new();
        adapted_curcuit.synthesize(&mut assembly).unwrap();
        assembly.finalize();

        println!("Transpiled into {} gates", assembly.num_gates());

        println!("Trying to prove");

        let adapted_curcuit = AdaptorCircuit::new(c.clone(), &hints);

        let mut prover = ProvingAssembly::<Bn256>::new();
        adapted_curcuit.synthesize(&mut prover).unwrap();
        prover.finalize();

        println!("Checking if is satisfied");
        assert!(prover.is_satisfied());
    }

    #[test]
    // #[ignore]
    fn test_new_transpile_deposit_franklin_existing_account_validate_only() {
        const NUM_DEPOSITS: usize = 50;
        println!(
            "Testing for {} deposits {} chunks",
            NUM_DEPOSITS,
            DepositOp::CHUNKS * NUM_DEPOSITS
        );
        let deposit_to_account_id = 1;
        let deposit_to_account_address =
            "1111111111111111111111111111111111111111".parse().unwrap();
<<<<<<< HEAD

        // let deposit_to_account_address =
        //         "0000000000000000000000000000000000000000".parse().unwrap();
        let (mut plasma_state, mut witness_accum) = test_genesis_plasma_state(vec![(
=======
        let (mut plasma_state, mut circuit_account_tree) = test_genesis_plasma_state(vec![(
>>>>>>> b8dabbfe
            deposit_to_account_id,
            Account::default_with_address(&deposit_to_account_address),
        )]);
        let fee_account_id = 0;
        let mut witness_accum = WitnessBuilder::new(&mut circuit_account_tree, fee_account_id, 1);

        let deposit_op = DepositOp {
            priority_op: Deposit {
                from: deposit_to_account_address,
                token: 0,
                amount: BigDecimal::from(1),
                to: deposit_to_account_address,
            },
            account_id: deposit_to_account_id,
        };

        for _ in 0..NUM_DEPOSITS {
            plasma_state.apply_deposit_op(&deposit_op);
            let deposit_witness = apply_deposit_tx(&mut witness_accum.account_tree, &deposit_op);
            let deposit_operations = calculate_deposit_operations_from_witness(&deposit_witness);
            let pub_data_from_witness = deposit_witness.get_pubdata();

            witness_accum.add_operation_with_pubdata(deposit_operations, pub_data_from_witness);
        }
        witness_accum.collect_fees(&Vec::new());
        witness_accum.calculate_pubdata_commitment();

        println!("pubdata commitment: {:?}", witness_accum.pubdata_commitment);
        assert_eq!(
            plasma_state.root_hash(),
            witness_accum
                .root_after_fees
                .expect("witness accum after root hash empty"),
            "root hash in state keeper and witness generation code mismatch"
        );

        use crate::franklin_crypto::bellman::pairing::bn256::Bn256;
        use crate::franklin_crypto::bellman::plonk::better_cs::adaptor::*;
        use crate::franklin_crypto::bellman::plonk::*;

        // let mut transpiler = Transpiler::new();

        let c = witness_accum.into_circuit_instance();

        // c.clone().synthesize(&mut transpiler).unwrap();

        println!("Start transpiling");
        let (n, mut hints) =
            transpile_with_gates_count::<Bn256, _>(c.clone()).expect("transpilation is successful");
        println!("Transpiled into {} gates", n);
        let mut tmp_buff = Vec::new();
        write_transpilation_hints(&hints, &mut tmp_buff).expect("hint write");
        hints = read_transpilation_hints(tmp_buff.as_slice()).expect("hint read");

        let mut hints_hist = std::collections::HashMap::new();
        hints_hist.insert("into addition gate".to_owned(), 0);
        hints_hist.insert("merge LC".to_owned(), 0);
        hints_hist.insert("into quadratic gate".to_owned(), 0);
        hints_hist.insert("into multiplication gate".to_owned(), 0);

        use crate::franklin_crypto::bellman::plonk::better_cs::adaptor::TranspilationVariant;

        for (_, h) in hints.iter() {
            match h {
                TranspilationVariant::IntoQuadraticGate => {
                    *hints_hist
                        .get_mut(&"into quadratic gate".to_owned())
                        .unwrap() += 1;
                }
                TranspilationVariant::MergeLinearCombinations(..) => {
                    *hints_hist.get_mut(&"merge LC".to_owned()).unwrap() += 1;
                }
                TranspilationVariant::IntoAdditionGate(..) => {
                    *hints_hist
                        .get_mut(&"into addition gate".to_owned())
                        .unwrap() += 1;
                }
                TranspilationVariant::IntoMultiplicationGate(..) => {
                    *hints_hist
                        .get_mut(&"into multiplication gate".to_owned())
                        .unwrap() += 1;
                }
            }
        }

        println!("Transpilation hist = {:?}", hints_hist);

        println!("Done transpiling");

        is_satisfied_using_one_shot_check(c.clone(), &hints).expect("must validate");

        println!("Done checking if satisfied using one-shot");

        is_satisfied(c.clone(), &hints).expect("must validate");

        println!("Done checking if satisfied");
    }

    #[test]
    #[ignore]
    fn test_new_transpile_deposit_franklin_existing_account() {
        let universal_setup_path: String = format!(
            "{}/keys/setup/",
            std::env::var("ZKSYNC_HOME").expect("ZKSYNC_HOME_ENV")
        );
        let param_save_path: String = format!(
            "{}/keys/tmp/",
            std::env::var("ZKSYNC_HOME").expect("ZKSYNC_HOME_ENV")
        );
        const NUM_DEPOSITS: usize = 1;
        println!(
            "Testing for {} deposits {} chunks",
            NUM_DEPOSITS,
            DepositOp::CHUNKS * NUM_DEPOSITS
        );
        let deposit_to_account_id = 1;
        let deposit_to_account_address =
            "1111111111111111111111111111111111111111".parse().unwrap();
        let (mut plasma_state, mut witness_accum) = test_genesis_plasma_state(vec![(
            deposit_to_account_id,
            Account::default_with_address(&deposit_to_account_address),
        )]);

        let deposit_op = DepositOp {
            priority_op: Deposit {
                from: deposit_to_account_address,
                token: 0,
                amount: BigDecimal::from(1),
                to: deposit_to_account_address,
            },
            account_id: deposit_to_account_id,
        };

        for _ in 0..NUM_DEPOSITS {
            plasma_state.apply_deposit_op(&deposit_op);
            let deposit_witness = apply_deposit_tx(&mut witness_accum.account_tree, &deposit_op);
            let deposit_operations = calculate_deposit_operations_from_witness(&deposit_witness);
            let pub_data_from_witness = deposit_witness.get_pubdata();

            witness_accum.add_operation_with_pubdata(deposit_operations, pub_data_from_witness);
        }
        witness_accum.collect_fees(&Vec::new());
        witness_accum.calculate_pubdata_commitment();

        println!("pubdata commitment: {:?}", witness_accum.pubdata_commitment);
        assert_eq!(
            plasma_state.root_hash(),
            witness_accum
                .root_after_fees
                .expect("witness accum after root hash empty"),
            "root hash in state keeper and witness generation code mismatch"
        );

        use crate::franklin_crypto::bellman::pairing::bn256::Bn256;
        // use crate::franklin_crypto::bellman::plonk::better_cs::cs::Circuit as PlonkCircuit;
        use crate::franklin_crypto::bellman::kate_commitment::*;
        use crate::franklin_crypto::bellman::plonk::commitments::transcript::keccak_transcript::RollingKeccakTranscript;
        use crate::franklin_crypto::bellman::plonk::*;

        // let mut transpiler = Transpiler::new();

        let c = witness_accum.into_circuit_instance();

        // c.clone().synthesize(&mut transpiler).unwrap();

        let timer = Instant::now();
        let (n, hints) =
            transpile_with_gates_count::<Bn256, _>(c.clone()).expect("transpilation is successful");
        println!("Transpilation time: {}s", timer.elapsed().as_secs());
        println!("Transpiled into {} gates", n);

        let mut hints_hist = std::collections::HashMap::new();
        hints_hist.insert("into addition gate".to_owned(), 0);
        hints_hist.insert("merge LC".to_owned(), 0);
        hints_hist.insert("into quadratic gate".to_owned(), 0);
        hints_hist.insert("into multiplication gate".to_owned(), 0);

        use crate::franklin_crypto::bellman::plonk::better_cs::adaptor::TranspilationVariant;

        for (_, h) in hints.iter() {
            match h {
                TranspilationVariant::IntoQuadraticGate => {
                    *hints_hist
                        .get_mut(&"into quadratic gate".to_owned())
                        .unwrap() += 1;
                }
                TranspilationVariant::MergeLinearCombinations(..) => {
                    *hints_hist.get_mut(&"merge LC".to_owned()).unwrap() += 1;
                }
                TranspilationVariant::IntoAdditionGate(..) => {
                    *hints_hist
                        .get_mut(&"into addition gate".to_owned())
                        .unwrap() += 1;
                }
                TranspilationVariant::IntoMultiplicationGate(..) => {
                    *hints_hist
                        .get_mut(&"into multiplication gate".to_owned())
                        .unwrap() += 1;
                }
            }
        }

        println!("Transpilation hist = {:?}", hints_hist);

        println!("Done transpiling");

        is_satisfied_using_one_shot_check(c.clone(), &hints).expect("must validate");

        println!("Done checking if satisfied using one-shot");

        is_satisfied(c.clone(), &hints).expect("must validate");

        println!("Done checking if satisfied");

        let timer = Instant::now();
        let setup = setup(c.clone(), &hints).expect("must make setup");
        println!("Setup generated time: {}s", timer.elapsed().as_secs());

        println!("Made into {} gates", setup.n);
        let size = setup.n.next_power_of_two();
        let size_log2 = size.trailing_zeros();
        println!("Log pow2: {}", size_log2);
        assert!(size_log2 <= 26, "power of two too big");

        let timer = Instant::now();
        let mut monomial_form_reader = std::io::BufReader::with_capacity(
            1 << 29,
            std::fs::File::open(format!(
                "{}/setup_2^{}.key",
                universal_setup_path, size_log2
            ))
            .unwrap(),
        );
        let mut lagrange_form_reader = std::io::BufReader::with_capacity(
            1 << 29,
            std::fs::File::open(format!(
                "{}/setup_2^{}_lagrange.key",
                universal_setup_path, size_log2
            ))
            .unwrap(),
        );
        let key_monomial_form =
            Crs::<Bn256, CrsForMonomialForm>::read(&mut monomial_form_reader).unwrap();
        let key_lagrange_form =
            Crs::<Bn256, CrsForLagrangeForm>::read(&mut lagrange_form_reader).unwrap();
        println!("Setup files read: {}s", timer.elapsed().as_secs());

        // let worker = Worker::new();

        // let key_monomial_form = Crs::<Bn256, CrsForMonomialForm>::crs_42(size, &worker);
        // let key_lagrange_form = Crs::<Bn256, CrsForLagrangeForm>::from_powers(&key_monomial_form, size, &worker);

        // let key_monomial_form = Crs::<Bn256, CrsForMonomialForm>::dummy_crs(size);
        // let key_lagrange_form = Crs::<Bn256, CrsForLagrangeForm>::dummy_crs(size);

        let timer = Instant::now();
        let verification_key = make_verification_key(&setup, &key_monomial_form)
            .expect("must make a verification key");
        println!("Verification key generated: {}s", timer.elapsed().as_secs());

        // tmp_buff = Vec::new();
        verification_key
            .write(
                std::fs::File::create(format!("{}/verification.key", param_save_path))
                    .expect("ver key file create"),
            )
            .expect("ver key serialize");

        let timer = Instant::now();
        let precomputations =
            make_precomputations(&setup).expect("must make precomputations for proving");
        println!("Precomputations generated: {}s", timer.elapsed().as_secs());

        use crate::franklin_crypto::bellman::plonk::fft::cooley_tukey_ntt::*;

        let omegas_bitreversed = BitReversedOmegas::<Fr>::new_for_domain_size(size);
        let omegas_inv_bitreversed =
            <OmegasInvBitreversed<Fr> as CTPrecomputations<Fr>>::new_for_domain_size(size);

        let timer = Instant::now();
        let proof = prove_from_recomputations::<_, _, RollingKeccakTranscript<Fr>, _, _>(
            c.clone(),
            &hints,
            &setup,
            &precomputations,
            &omegas_bitreversed,
            &omegas_inv_bitreversed,
            &key_monomial_form,
            &key_lagrange_form,
        )
        .expect("must make a proof");
        println!("Proof generated: {}s", timer.elapsed().as_secs());

        proof
            .write(
                std::fs::File::create(format!("{}/deposit_proof.proof", param_save_path)).unwrap(),
            )
            .expect("proof write");

        let is_valid = verify::<_, RollingKeccakTranscript<Fr>>(&proof, &verification_key)
            .expect("must perform verification");
        assert!(is_valid);
    }

    #[test]
    #[ignore]
    fn test_fma_transpile_deposit_franklin_existing_account() {
        const NUM_DEPOSITS: usize = 1;
        println!(
            "Testing for {} deposits {} chunks",
            NUM_DEPOSITS,
            DepositOp::CHUNKS * NUM_DEPOSITS
        );
        let deposit_to_account_id = 1;
        let deposit_to_account_address =
            "1111111111111111111111111111111111111111".parse().unwrap();
        let (mut plasma_state, mut witness_accum) = test_genesis_plasma_state(vec![(
            deposit_to_account_id,
            Account::default_with_address(&deposit_to_account_address),
        )]);

        let deposit_op = DepositOp {
            priority_op: Deposit {
                from: deposit_to_account_address,
                token: 0,
                amount: BigDecimal::from(1),
                to: deposit_to_account_address,
            },
            account_id: deposit_to_account_id,
        };

        for _ in 0..NUM_DEPOSITS {
            plasma_state.apply_deposit_op(&deposit_op);
            let deposit_witness = apply_deposit_tx(&mut witness_accum.account_tree, &deposit_op);
            let deposit_operations = calculate_deposit_operations_from_witness(&deposit_witness);
            let pub_data_from_witness = deposit_witness.get_pubdata();

            witness_accum.add_operation_with_pubdata(deposit_operations, pub_data_from_witness);
        }
        witness_accum.collect_fees(&Vec::new());
        witness_accum.calculate_pubdata_commitment();

        assert_eq!(
            plasma_state.root_hash(),
            witness_accum
                .root_after_fees
                .expect("witness accum after root hash empty"),
            "root hash in state keeper and witness generation code mismatch"
        );

        use crate::franklin_crypto::bellman::pairing::bn256::Bn256;
        use crate::franklin_crypto::bellman::plonk::better_cs::cs::PlonkCsWidth4WithNextStepParams;
        use crate::franklin_crypto::bellman::plonk::better_cs::fma_adaptor::Transpiler;

        let mut transpiler = Transpiler::<Bn256, PlonkCsWidth4WithNextStepParams>::new();

        let c = witness_accum.into_circuit_instance();

        use crate::franklin_crypto::bellman::Circuit;
        c.clone().synthesize(&mut transpiler).unwrap();

        let hints = transpiler.into_hints();

        let mut hints_hist = std::collections::HashMap::new();
        hints_hist.insert("into addition gate".to_owned(), 0);
        hints_hist.insert("merge LC".to_owned(), 0);
        hints_hist.insert("into quadratic gate".to_owned(), 0);
        hints_hist.insert("into multiplication gate".to_owned(), 0);
        hints_hist.insert("into fma gate".to_owned(), 0);

        use crate::franklin_crypto::bellman::plonk::better_cs::fma_adaptor::TranspilationVariant;

        for (_, h) in hints.iter() {
            match h {
                TranspilationVariant::IntoQuadraticGate => {
                    *hints_hist
                        .get_mut(&"into quadratic gate".to_owned())
                        .unwrap() += 1;
                }
                TranspilationVariant::MergeLinearCombinations(..) => {
                    *hints_hist.get_mut(&"merge LC".to_owned()).unwrap() += 1;
                }
                TranspilationVariant::IntoAdditionGate(..) => {
                    *hints_hist
                        .get_mut(&"into addition gate".to_owned())
                        .unwrap() += 1;
                }
                TranspilationVariant::IntoMultiplicationGate(..) => {
                    *hints_hist
                        .get_mut(&"into multiplication gate".to_owned())
                        .unwrap() += 1;
                }
                TranspilationVariant::IntoFMAGate(..) => {
                    *hints_hist.get_mut(&"into fma gate".to_owned()).unwrap() += 1;
                }
            }
        }

        println!("Transpilation hist = {:?}", hints_hist);

        println!("Done transpiling");
    }
}<|MERGE_RESOLUTION|>--- conflicted
+++ resolved
@@ -502,19 +502,13 @@
         let deposit_to_account_id = 1;
         let deposit_to_account_address =
             "1111111111111111111111111111111111111111".parse().unwrap();
-<<<<<<< HEAD
 
         // let deposit_to_account_address =
         //         "0000000000000000000000000000000000000000".parse().unwrap();
         let (mut plasma_state, mut witness_accum) = test_genesis_plasma_state(vec![(
-=======
-        let (mut plasma_state, mut circuit_account_tree) = test_genesis_plasma_state(vec![(
->>>>>>> b8dabbfe
             deposit_to_account_id,
             Account::default_with_address(&deposit_to_account_address),
         )]);
-        let fee_account_id = 0;
-        let mut witness_accum = WitnessBuilder::new(&mut circuit_account_tree, fee_account_id, 1);
 
         let deposit_op = DepositOp {
             priority_op: Deposit {
@@ -628,10 +622,12 @@
         let deposit_to_account_id = 1;
         let deposit_to_account_address =
             "1111111111111111111111111111111111111111".parse().unwrap();
-        let (mut plasma_state, mut witness_accum) = test_genesis_plasma_state(vec![(
+        let (mut plasma_state, mut circuit_account_tree) = test_genesis_plasma_state(vec![(
             deposit_to_account_id,
             Account::default_with_address(&deposit_to_account_address),
         )]);
+        let fee_account_id = 0;
+        let mut witness_accum = WitnessBuilder::new(&mut circuit_account_tree, fee_account_id, 1);
 
         let deposit_op = DepositOp {
             priority_op: Deposit {
