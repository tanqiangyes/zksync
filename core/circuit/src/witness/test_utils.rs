use crate::circuit::FranklinCircuit;
use crate::franklin_crypto::bellman::Circuit;
use crate::franklin_crypto::circuit::test::TestConstraintSystem;
use models::circuit::account::CircuitAccount;
use models::circuit::CircuitAccountTree;
use models::node::{Account, AccountId, Address, Engine};
use plasma::state::PlasmaState;

pub use crate::witness::utils::WitnessBuilder;

pub fn check_circuit(circuit: FranklinCircuit<Engine>) {
    let mut cs = TestConstraintSystem::<Engine>::new();
    circuit.synthesize(&mut cs).unwrap();

    println!("unconstrained: {}", cs.find_unconstrained());
    println!("number of constraints {}", cs.num_constraints());
    if let Some(err) = cs.which_is_unsatisfied() {
        panic!("ERROR satisfying in {}", err);
    }
}

pub fn test_genesis_plasma_state(
    accounts: Vec<(AccountId, Account)>,
) -> (PlasmaState, CircuitAccountTree) {
    const FEE_ACCOUNT_ID: u32 = 0;
    if accounts.iter().any(|(id, _)| *id == FEE_ACCOUNT_ID) {
        panic!("AccountId {} is existing fee account", FEE_ACCOUNT_ID);
    }

<<<<<<< HEAD
    let validator_account = std::iter::once((
        FEE_ACCOUNT_ID,
        Account::default_with_address(&Address::default()),
    ))
    .chain(accounts)
    .collect();
    let plasma_state = PlasmaState::new(validator_account, 1);
=======
    let validator_account = vec![(0, Account::default_with_address(&Address::default()))]
        .into_iter()
        .chain(accounts.into_iter())
        .collect();
    let plasma_state = PlasmaState::from_acc_map(validator_account, 1);
>>>>>>> cd4d2b7a

    let mut circuit_account_tree = CircuitAccountTree::new(models::params::account_tree_depth());
    for (id, account) in plasma_state.get_accounts() {
        circuit_account_tree.insert(id, CircuitAccount::from(account))
    }

    (plasma_state, circuit_account_tree)
}<|MERGE_RESOLUTION|>--- conflicted
+++ resolved
@@ -27,21 +27,13 @@
         panic!("AccountId {} is existing fee account", FEE_ACCOUNT_ID);
     }
 
-<<<<<<< HEAD
     let validator_account = std::iter::once((
         FEE_ACCOUNT_ID,
         Account::default_with_address(&Address::default()),
     ))
     .chain(accounts)
     .collect();
-    let plasma_state = PlasmaState::new(validator_account, 1);
-=======
-    let validator_account = vec![(0, Account::default_with_address(&Address::default()))]
-        .into_iter()
-        .chain(accounts.into_iter())
-        .collect();
     let plasma_state = PlasmaState::from_acc_map(validator_account, 1);
->>>>>>> cd4d2b7a
 
     let mut circuit_account_tree = CircuitAccountTree::new(models::params::account_tree_depth());
     for (id, account) in plasma_state.get_accounts() {
