[package]
name = "data_restore"
version = "0.1.0"
edition = "2018"

[dependencies]
bigdecimal = { version = "0.0.14", features = ["serde"]}
futures = "0.1.28"
web3 = { git = "https://github.com/tomusdrw/rust-web3" }
tiny-keccak = "1.4.2"
ethabi = "8.0.0"
hex = "0.3.2"
<<<<<<< HEAD
lazy_static = "1.2.0"
franklin_crypto = { package = "franklin-crypto", git = "ssh://git@github.com/matter-labs/franklin-crypto.git" }
=======
franklin_crypto = { package = "franklin-crypto", git = "https://github.com/matter-labs/franklin-crypto.git", branch="master"}
>>>>>>> d17be73c
ff = { package = "ff_ce", version = "0.6.0", features = ["derive"] }
pairing = { package = "pairing_ce", version = "0.17.0" }
tokio = "0.1"
bitvec = "0.11"
log = "0.4"
serde_json = "1.0.0"
env_logger = "0.6"
signal-hook = { version = "0.1.8", features = ["tokio-support"] }

plasma = { path = "../plasma" }
models = { path = "../models" }
storage = { path = "../storage" }<|MERGE_RESOLUTION|>--- conflicted
+++ resolved
@@ -10,12 +10,8 @@
 tiny-keccak = "1.4.2"
 ethabi = "8.0.0"
 hex = "0.3.2"
-<<<<<<< HEAD
 lazy_static = "1.2.0"
-franklin_crypto = { package = "franklin-crypto", git = "ssh://git@github.com/matter-labs/franklin-crypto.git" }
-=======
-franklin_crypto = { package = "franklin-crypto", git = "https://github.com/matter-labs/franklin-crypto.git", branch="master"}
->>>>>>> d17be73c
+franklin_crypto = { package = "franklin-crypto", git = "ssh://git@github.com/matter-labs/franklin-crypto.git", branch="master" }
 ff = { package = "ff_ce", version = "0.6.0", features = ["derive"] }
 pairing = { package = "pairing_ce", version = "0.17.0" }
 tokio = "0.1"
