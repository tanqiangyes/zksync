[package]
name = "zksync_config"
version = "1.0.0"
edition = "2018"
authors = ["The Matter Labs Team <hello@matterlabs.dev>"]
homepage = "https://zksync.io/"
repository = "https://github.com/matter-labs/zksync"
license = "Apache-2.0"
keywords = ["blockchain", "zksync"]
categories = ["cryptography"]

[dependencies]
<<<<<<< HEAD
zksync_basic_types = { path = "../basic_types", version = "1.0" }
zksync_utils = { path = "../utils", version = "1.0" }
url = "2.1"
=======
zksync_basic_types = { path = "../basic_types", version = "0.1.0" }
zksync_utils = { path = "../utils", version = "0.1.0" }
url = "2.1"
log = "0.4"
>>>>>>> ce3a147a
<|MERGE_RESOLUTION|>--- conflicted
+++ resolved
@@ -10,13 +10,7 @@
 categories = ["cryptography"]
 
 [dependencies]
-<<<<<<< HEAD
 zksync_basic_types = { path = "../basic_types", version = "1.0" }
 zksync_utils = { path = "../utils", version = "1.0" }
 url = "2.1"
-=======
-zksync_basic_types = { path = "../basic_types", version = "0.1.0" }
-zksync_utils = { path = "../utils", version = "0.1.0" }
-url = "2.1"
-log = "0.4"
->>>>>>> ce3a147a
+log = "0.4"