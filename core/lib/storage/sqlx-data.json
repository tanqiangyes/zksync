{
  "db": "PostgreSQL",
  "00783f36828b4d40330919774be08d091afffff24095e5c2ca47c93af29ee7bd": {
    "query": "SELECT count(*) as \"count!\" FROM aggregate_operations WHERE action_type = $1 AND confirmed = $2",
    "describe": {
      "columns": [
        {
          "ordinal": 0,
          "name": "count!",
          "type_info": "Int8"
        }
      ],
      "parameters": {
        "Left": [
          "Text",
          "Bool"
        ]
      },
      "nullable": [
        null
      ]
    }
  },
  "013bb5d51eb4f646172b6ca9dbf0704db0150147957923144e394810b574248b": {
    "query": "SELECT max(to_block) FROM aggregate_operations WHERE action_type = $1 AND confirmed IS DISTINCT FROM $2",
    "describe": {
      "columns": [
        {
          "ordinal": 0,
          "name": "max",
          "type_info": "Int8"
        }
      ],
      "parameters": {
        "Left": [
          "Text",
          "Bool"
        ]
      },
      "nullable": [
        null
      ]
    }
  },
  "04069d09246f16a6d03be04decaa05456556dc05b964adea34742af0eaef91aa": {
    "query": "\n                    SELECT * FROM tokens\n                    WHERE symbol = $1\n                    LIMIT 1\n                    ",
    "describe": {
      "columns": [
        {
          "ordinal": 0,
          "name": "id",
          "type_info": "Int4"
        },
        {
          "ordinal": 1,
          "name": "address",
          "type_info": "Text"
        },
        {
          "ordinal": 2,
          "name": "symbol",
          "type_info": "Text"
        },
        {
          "ordinal": 3,
          "name": "decimals",
          "type_info": "Int2"
        },
        {
          "ordinal": 4,
          "name": "is_nft",
          "type_info": "Bool"
        }
      ],
      "parameters": {
        "Left": [
          "Text"
        ]
      },
      "nullable": [
        false,
        false,
        false,
        false,
        false
      ]
    }
  },
  "06eb41e0b8385c6875b0355660a43e633172e01a20dcb3d81b4f47e4b70705c4": {
    "query": "INSERT INTO mempool_txs (tx_hash, tx, created_at, eth_sign_data, batch_id)\n            VALUES ($1, $2, $3, $4, $5)",
    "describe": {
      "columns": [],
      "parameters": {
        "Left": [
          "Text",
          "Jsonb",
          "Timestamptz",
          "Jsonb",
          "Int8"
        ]
      },
      "nullable": []
    }
  },
  "0713d87afe5e398f68014f617cbef4653110ddda1d2cd793a2095bb113478231": {
    "query": "\n            INSERT INTO nft_factory ( creator_id, factory_address, creator_address )\n            VALUES ( $1, $2, $3 )\n            ON CONFLICT ( creator_id )\n            DO UPDATE\n            SET factory_address = $2\n            ",
    "describe": {
      "columns": [],
      "parameters": {
        "Left": [
          "Int4",
          "Text",
          "Text"
        ]
      },
      "nullable": []
    }
  },
  "088013a67d0b8118980a606386ff38b394a26abfed0f209d17a6a583a297679b": {
    "query": "\n                SELECT * FROM account_creates\n                WHERE account_id = $1 AND block_number > $2\n            ",
    "describe": {
      "columns": [
        {
          "ordinal": 0,
          "name": "account_id",
          "type_info": "Int8"
        },
        {
          "ordinal": 1,
          "name": "is_create",
          "type_info": "Bool"
        },
        {
          "ordinal": 2,
          "name": "block_number",
          "type_info": "Int8"
        },
        {
          "ordinal": 3,
          "name": "address",
          "type_info": "Bytea"
        },
        {
          "ordinal": 4,
          "name": "nonce",
          "type_info": "Int8"
        },
        {
          "ordinal": 5,
          "name": "update_order_id",
          "type_info": "Int4"
        }
      ],
      "parameters": {
        "Left": [
          "Int8",
          "Int8"
        ]
      },
      "nullable": [
        false,
        false,
        false,
        false,
        false,
        false
      ]
    }
  },
  "0929e7b917ff45833b2f36a0b987e2efa6ab3a22c04b0aacb06a97e8269e442f": {
    "query": "DELETE FROM block_witness WHERE block > $1",
    "describe": {
      "columns": [],
      "parameters": {
        "Left": [
          "Int8"
        ]
      },
      "nullable": []
    }
  },
  "095e24b8638392c33840516e84d9526783511d14a3405ab8e5302b9396b2986f": {
    "query": "DELETE FROM mint_nft_updates WHERE block_number > $1",
    "describe": {
      "columns": [],
      "parameters": {
        "Left": [
          "Int8"
        ]
      },
      "nullable": []
    }
  },
  "0bdd32081fc9c8fbfb63787696884617129c30915c400e5647d2a81f882c6d4d": {
    "query": "SELECT eth_op_id FROM eth_aggregated_ops_binding WHERE op_id = ANY($1)",
    "describe": {
      "columns": [
        {
          "ordinal": 0,
          "name": "eth_op_id",
          "type_info": "Int8"
        }
      ],
      "parameters": {
        "Left": [
          "Int8Array"
        ]
      },
      "nullable": [
        false
      ]
    }
  },
  "0c9fc29aabfefa38588a298002e7a60c0c6cf578f7a305e8e7f58695651662dc": {
    "query": "UPDATE prover_job_queue\n            SET (updated_at, updated_by) = (now(), $1)\n            WHERE id = $2",
    "describe": {
      "columns": [],
      "parameters": {
        "Left": [
          "Text",
          "Int4"
        ]
      },
      "nullable": []
    }
  },
  "0ce7ffaee2c0f1d90d1e206dd848a0a7970982f92b09872285ece9d24de1770f": {
    "query": "\n            SELECT * FROM account_tree_cache\n            WHERE block = $1\n            ",
    "describe": {
      "columns": [
        {
          "ordinal": 0,
          "name": "block",
          "type_info": "Int8"
        },
        {
          "ordinal": 1,
          "name": "tree_cache",
          "type_info": "Text"
        }
      ],
      "parameters": {
        "Left": [
          "Int8"
        ]
      },
      "nullable": [
        false,
        false
      ]
    }
  },
  "0d173d7985eb999966305a7186ec7d865481b764ba2f666f7b502d7cc33a83ad": {
    "query": "\n            WITH aggr_comm AS (\n                SELECT \n                   aggregate_operations.confirmed, \n                   commit_aggregated_blocks_binding.block_number \n               FROM aggregate_operations\n                   INNER JOIN commit_aggregated_blocks_binding ON aggregate_operations.id = commit_aggregated_blocks_binding.op_id\n               WHERE aggregate_operations.confirmed = true \n           ), aggr_exec AS (\n                SELECT \n                   aggregate_operations.confirmed, \n                   execute_aggregated_blocks_binding.block_number \n               FROM aggregate_operations\n                   INNER JOIN execute_aggregated_blocks_binding ON aggregate_operations.id = execute_aggregated_blocks_binding.op_id\n               WHERE aggregate_operations.confirmed = true \n            ), transactions as (\n                select\n                    *\n                from (\n                    select\n                        concat_ws(',', block_number, block_index) as tx_id,\n                        tx,\n                        'sync-tx:' || encode(tx_hash, 'hex') as hash,\n                        null as pq_id,\n                        null as eth_block,\n                        success,\n                        fail_reason,\n                        block_number,\n                        created_at\n                    from\n                        executed_transactions\n                    where\n                        (\n                            from_account = $1\n                            or\n                            to_account = $1\n                            or\n                            primary_account_address = $1\n                        )\n                        and\n                        (block_number BETWEEN $3 AND $4 or (block_number = $2 and block_index BETWEEN $5 AND $6))\n                    union all\n                    select\n                        concat_ws(',', block_number, block_index) as tx_id,\n                        operation as tx,\n                        '0x' || encode(eth_hash, 'hex') as hash,\n                        priority_op_serialid as pq_id,\n                        eth_block,\n                        true as success,\n                        null as fail_reason,\n                        block_number,\n                        created_at\n                    from \n                        executed_priority_operations\n                    where \n                        (\n                            from_account = $1\n                            or\n                            to_account = $1\n                        )\n                        and\n                        (block_number BETWEEN $3 AND $4 or (block_number = $2 and block_index BETWEEN $5 AND $6))\n                    ) t\n                order by\n                    block_number desc, created_at desc\n                limit \n                    $7\n            )\n            select\n                tx_id as \"tx_id!\",\n                hash as \"hash?\",\n                eth_block as \"eth_block?\",\n                pq_id as \"pq_id?\",\n                tx as \"tx!\",\n                success as \"success?\",\n                fail_reason as \"fail_reason?\",\n                true as \"commited!\",\n                coalesce(verified.confirmed, false) as \"verified!\",\n                created_at as \"created_at!\"\n            from transactions\n            left join aggr_comm committed on\n                committed.block_number = transactions.block_number AND committed.confirmed = true\n            left join aggr_exec verified on\n                verified.block_number = transactions.block_number AND verified.confirmed = true\n            order by transactions.block_number desc, created_at desc\n            ",
    "describe": {
      "columns": [
        {
          "ordinal": 0,
          "name": "tx_id!",
          "type_info": "Text"
        },
        {
          "ordinal": 1,
          "name": "hash?",
          "type_info": "Text"
        },
        {
          "ordinal": 2,
          "name": "eth_block?",
          "type_info": "Int8"
        },
        {
          "ordinal": 3,
          "name": "pq_id?",
          "type_info": "Int8"
        },
        {
          "ordinal": 4,
          "name": "tx!",
          "type_info": "Jsonb"
        },
        {
          "ordinal": 5,
          "name": "success?",
          "type_info": "Bool"
        },
        {
          "ordinal": 6,
          "name": "fail_reason?",
          "type_info": "Text"
        },
        {
          "ordinal": 7,
          "name": "commited!",
          "type_info": "Bool"
        },
        {
          "ordinal": 8,
          "name": "verified!",
          "type_info": "Bool"
        },
        {
          "ordinal": 9,
          "name": "created_at!",
          "type_info": "Timestamptz"
        }
      ],
      "parameters": {
        "Left": [
          "Bytea",
          "Int8",
          "Int8",
          "Int8",
          "Int4",
          "Int4",
          "Int8"
        ]
      },
      "nullable": [
        null,
        null,
        null,
        null,
        null,
        null,
        null,
        null,
        null,
        null
      ]
    }
  },
  "0d6babe453e10d8fd58e15eaac7b77d9d5ad315b84d36c66f7abb414202666d1": {
    "query": "INSERT INTO eth_unprocessed_aggregated_ops (op_id)\n                VALUES ($1)",
    "describe": {
      "columns": [],
      "parameters": {
        "Left": [
          "Int8"
        ]
      },
      "nullable": []
    }
  },
  "0e08e4712d3e2b359bde63476ff591939e97e877e7d5bcf1eb65345969c9ff21": {
    "query": "\n            WITH aggr_comm AS (\n                SELECT \n                    aggregate_operations.created_at, \n                    eth_operations.final_hash, \n                    commit_aggregated_blocks_binding.block_number \n                FROM aggregate_operations\n                    INNER JOIN commit_aggregated_blocks_binding ON aggregate_operations.id = commit_aggregated_blocks_binding.op_id\n                    INNER JOIN eth_aggregated_ops_binding ON aggregate_operations.id = eth_aggregated_ops_binding.op_id\n                    INNER JOIN eth_operations ON eth_operations.id = eth_aggregated_ops_binding.eth_op_id\n                WHERE aggregate_operations.confirmed = true \n            ),\n            aggr_exec as (\n                 SELECT \n                    aggregate_operations.created_at, \n                    eth_operations.final_hash, \n                    execute_aggregated_blocks_binding.block_number \n                FROM aggregate_operations\n                    INNER JOIN execute_aggregated_blocks_binding ON aggregate_operations.id = execute_aggregated_blocks_binding.op_id\n                    INNER JOIN eth_aggregated_ops_binding ON aggregate_operations.id = eth_aggregated_ops_binding.op_id\n                    INNER JOIN eth_operations ON eth_operations.id = eth_aggregated_ops_binding.eth_op_id\n                WHERE aggregate_operations.confirmed = true \n            )\n            SELECT\n                blocks.number AS \"block_number!\",\n                blocks.root_hash AS \"new_state_root!\",\n                blocks.block_size AS \"block_size!\",\n                committed.final_hash AS \"commit_tx_hash?\",\n                verified.final_hash AS \"verify_tx_hash?\",\n                committed.created_at AS \"committed_at!\",\n                verified.created_at AS \"verified_at?\"\n            FROM blocks\n                     INNER JOIN aggr_comm committed ON blocks.number = committed.block_number\n                     LEFT JOIN aggr_exec verified ON blocks.number = verified.block_number\n            WHERE\n                blocks.number <= $1\n            ORDER BY blocks.number DESC\n            LIMIT $2;\n            ",
    "describe": {
      "columns": [
        {
          "ordinal": 0,
          "name": "block_number!",
          "type_info": "Int8"
        },
        {
          "ordinal": 1,
          "name": "new_state_root!",
          "type_info": "Bytea"
        },
        {
          "ordinal": 2,
          "name": "block_size!",
          "type_info": "Int8"
        },
        {
          "ordinal": 3,
          "name": "commit_tx_hash?",
          "type_info": "Bytea"
        },
        {
          "ordinal": 4,
          "name": "verify_tx_hash?",
          "type_info": "Bytea"
        },
        {
          "ordinal": 5,
          "name": "committed_at!",
          "type_info": "Timestamptz"
        },
        {
          "ordinal": 6,
          "name": "verified_at?",
          "type_info": "Timestamptz"
        }
      ],
      "parameters": {
        "Left": [
          "Int8",
          "Int8"
        ]
      },
      "nullable": [
        false,
        false,
        false,
        true,
        true,
        false,
        false
      ]
    }
  },
  "0e390d0f58d24733d76253da2e4d9c9a0f5c96702d164fe3ad64af8aec43ee49": {
    "query": "\n                SELECT * FROM account_balance_updates\n                WHERE account_id = $1 AND block_number > $2\n            ",
    "describe": {
      "columns": [
        {
          "ordinal": 0,
          "name": "balance_update_id",
          "type_info": "Int4"
        },
        {
          "ordinal": 1,
          "name": "account_id",
          "type_info": "Int8"
        },
        {
          "ordinal": 2,
          "name": "block_number",
          "type_info": "Int8"
        },
        {
          "ordinal": 3,
          "name": "coin_id",
          "type_info": "Int4"
        },
        {
          "ordinal": 4,
          "name": "old_balance",
          "type_info": "Numeric"
        },
        {
          "ordinal": 5,
          "name": "new_balance",
          "type_info": "Numeric"
        },
        {
          "ordinal": 6,
          "name": "old_nonce",
          "type_info": "Int8"
        },
        {
          "ordinal": 7,
          "name": "new_nonce",
          "type_info": "Int8"
        },
        {
          "ordinal": 8,
          "name": "update_order_id",
          "type_info": "Int4"
        }
      ],
      "parameters": {
        "Left": [
          "Int8",
          "Int8"
        ]
      },
      "nullable": [
        false,
        false,
        false,
        false,
        false,
        false,
        false,
        false,
        false
      ]
    }
  },
  "0e43c955bab97c4e3c2d8566c1c32c8448e27f658db0dea9540679b903dcdfd7": {
    "query": "\n            SELECT * FROM forced_exit_requests\n            WHERE fulfilled_at IS NULL AND fulfilled_by IS NOT NULL\n            ",
    "describe": {
      "columns": [
        {
          "ordinal": 0,
          "name": "id",
          "type_info": "Int8"
        },
        {
          "ordinal": 1,
          "name": "target",
          "type_info": "Text"
        },
        {
          "ordinal": 2,
          "name": "tokens",
          "type_info": "Text"
        },
        {
          "ordinal": 3,
          "name": "price_in_wei",
          "type_info": "Numeric"
        },
        {
          "ordinal": 4,
          "name": "valid_until",
          "type_info": "Timestamptz"
        },
        {
          "ordinal": 5,
          "name": "created_at",
          "type_info": "Timestamptz"
        },
        {
          "ordinal": 6,
          "name": "fulfilled_by",
          "type_info": "Text"
        },
        {
          "ordinal": 7,
          "name": "fulfilled_at",
          "type_info": "Timestamptz"
        }
      ],
      "parameters": {
        "Left": []
      },
      "nullable": [
        false,
        false,
        false,
        false,
        false,
        false,
        true,
        true
      ]
    }
  },
  "0fb38a8f186b2b0a2b3d608bf43b111876e16bafe8e10ad9078b5066908ea0cf": {
    "query": "DELETE FROM proofs WHERE block_number > $1",
    "describe": {
      "columns": [],
      "parameters": {
        "Left": [
          "Int8"
        ]
      },
      "nullable": []
    }
  },
<<<<<<< HEAD
=======
  "11ea80c9fc30de34793305ef362d3257d52fdfab3988caa8f8c90d2234ed70ff": {
    "query": "\n            SELECT * FROM tokens\n            WHERE id >= $1 and is_nft = false\n            ORDER BY id ASC\n            LIMIT $2\n            ",
    "describe": {
      "columns": [
        {
          "ordinal": 0,
          "name": "id",
          "type_info": "Int4"
        },
        {
          "ordinal": 1,
          "name": "address",
          "type_info": "Text"
        },
        {
          "ordinal": 2,
          "name": "symbol",
          "type_info": "Text"
        },
        {
          "ordinal": 3,
          "name": "decimals",
          "type_info": "Int2"
        },
        {
          "ordinal": 4,
          "name": "is_nft",
          "type_info": "Bool"
        }
      ],
      "parameters": {
        "Left": [
          "Int4",
          "Int8"
        ]
      },
      "nullable": [
        false,
        false,
        false,
        false,
        false
      ]
    }
  },
>>>>>>> 5af42fed
  "1401ea10d9e110da48aac1ebfa7aeb855c273adf34f6ee92b0fdaaf7de603049": {
    "query": "\n                SELECT tx_hash, created_at\n                FROM mempool_txs\n                INNER JOIN txs_batches_hashes\n                ON txs_batches_hashes.batch_id = mempool_txs.batch_id\n                WHERE batch_hash = $1\n                ORDER BY id ASC\n            ",
    "describe": {
      "columns": [
        {
          "ordinal": 0,
          "name": "tx_hash",
          "type_info": "Text"
        },
        {
          "ordinal": 1,
          "name": "created_at",
          "type_info": "Timestamptz"
        }
      ],
      "parameters": {
        "Left": [
          "Bytea"
        ]
      },
      "nullable": [
        false,
        false
      ]
    }
  },
  "1453c487619584da255ac032a521e5813934324f443d07d77cbf894e071202b5": {
    "query": "SELECT * FROM mint_nft_updates",
    "describe": {
      "columns": [
        {
          "ordinal": 0,
          "name": "token_id",
          "type_info": "Int4"
        },
        {
          "ordinal": 1,
          "name": "block_number",
          "type_info": "Int8"
        },
        {
          "ordinal": 2,
          "name": "creator_account_id",
          "type_info": "Int4"
        },
        {
          "ordinal": 3,
          "name": "creator_address",
          "type_info": "Bytea"
        },
        {
          "ordinal": 4,
          "name": "update_order_id",
          "type_info": "Int4"
        },
        {
          "ordinal": 5,
          "name": "serial_id",
          "type_info": "Int4"
        },
        {
          "ordinal": 6,
          "name": "address",
          "type_info": "Bytea"
        },
        {
          "ordinal": 7,
          "name": "content_hash",
          "type_info": "Bytea"
        },
        {
          "ordinal": 8,
          "name": "symbol",
          "type_info": "Text"
        }
      ],
      "parameters": {
        "Left": []
      },
      "nullable": [
        false,
        false,
        false,
        false,
        false,
        false,
        false,
        false,
        false
      ]
    }
  },
  "15faacf14edd991dedc35011ef12eefc5a04771a6b3f24a4c655f9259c9ea572": {
    "query": "SELECT * FROM account_balance_updates WHERE block_number > $1 AND block_number <= $2 ",
    "describe": {
      "columns": [
        {
          "ordinal": 0,
          "name": "balance_update_id",
          "type_info": "Int4"
        },
        {
          "ordinal": 1,
          "name": "account_id",
          "type_info": "Int8"
        },
        {
          "ordinal": 2,
          "name": "block_number",
          "type_info": "Int8"
        },
        {
          "ordinal": 3,
          "name": "coin_id",
          "type_info": "Int4"
        },
        {
          "ordinal": 4,
          "name": "old_balance",
          "type_info": "Numeric"
        },
        {
          "ordinal": 5,
          "name": "new_balance",
          "type_info": "Numeric"
        },
        {
          "ordinal": 6,
          "name": "old_nonce",
          "type_info": "Int8"
        },
        {
          "ordinal": 7,
          "name": "new_nonce",
          "type_info": "Int8"
        },
        {
          "ordinal": 8,
          "name": "update_order_id",
          "type_info": "Int4"
        }
      ],
      "parameters": {
        "Left": [
          "Int8",
          "Int8"
        ]
      },
      "nullable": [
        false,
        false,
        false,
        false,
        false,
        false,
        false,
        false,
        false
      ]
    }
  },
  "163c54b9ce64671b284e09c43bab0aadeda9d45e7b7f5ea43c1cae0f49b15b8d": {
    "query": "\n                INSERT INTO commit_aggregated_blocks_binding\n                SELECT \n                    aggregate_operations.id, blocks.number\n                FROM aggregate_operations\n                INNER JOIN blocks ON blocks.number BETWEEN aggregate_operations.from_block AND aggregate_operations.to_block\n                WHERE aggregate_operations.action_type = 'CommitBlocks' and aggregate_operations.id = $1\n                ",
    "describe": {
      "columns": [],
      "parameters": {
        "Left": [
          "Int8"
        ]
      },
      "nullable": []
    }
  },
  "17626aba706502252ba06108c8b1563732a3e85094f8d76ce55f1d3487fc605b": {
    "query": "\n            select \n                created_at as \"created_at!\"\n            from (\n                    select\n                        created_at\n                    from\n                        executed_transactions\n                    where\n                        from_account = $1\n                        or\n                        to_account = $1\n                        or\n                        primary_account_address = $1\n                    union all\n                    select\n                        created_at\n                    from \n                        executed_priority_operations\n                    where \n                        from_account = $1\n                        or\n                        to_account = $1\n            ) t\n            order by\n                created_at asc\n            limit \n                1\n            ",
    "describe": {
      "columns": [
        {
          "ordinal": 0,
          "name": "created_at!",
          "type_info": "Timestamptz"
        }
      ],
      "parameters": {
        "Left": [
          "Bytea"
        ]
      },
      "nullable": [
        null
      ]
    }
  },
  "18923147a9a9f03dae77d31f106ac53ca69321df1194c921baef8f48ff963c12": {
    "query": "WITH aggregate_ops AS (\n                SELECT aggregate_operations.id FROM aggregate_operations\n                   WHERE confirmed = $1 and action_type != $2 and aggregate_operations.id != ANY(SELECT id from eth_aggregated_ops_binding)\n                ORDER BY aggregate_operations.id ASC\n              )\n              INSERT INTO eth_unprocessed_aggregated_ops (op_id)\n              SELECT id from aggregate_ops\n              ON CONFLICT (op_id)\n              DO NOTHING",
    "describe": {
      "columns": [],
      "parameters": {
        "Left": [
          "Bool",
          "Text"
        ]
      },
      "nullable": []
    }
  },
  "19b2670f1ac5f960611e9ed59ec49ee1395d0a0193f317276cdaa675023945af": {
    "query": "UPDATE eth_parameters SET last_verified_block = $1 WHERE id = true AND last_verified_block > $1",
    "describe": {
      "columns": [],
      "parameters": {
        "Left": [
          "Int8"
        ]
      },
      "nullable": []
    }
  },
  "1a2ad5fc72cc6110c64c777a863519054f4a976f00339a2368c86e830ac4c7fd": {
    "query": "DELETE FROM aggregated_proofs WHERE last_block > $1",
    "describe": {
      "columns": [],
      "parameters": {
        "Left": [
          "Int8"
        ]
      },
      "nullable": []
    }
  },
  "1a8ff6100bfc7521b3728c817a4014355e09d6ca1c251bbcee6f7cf013b6800d": {
    "query": "SELECT * FROM mint_nft_updates WHERE block_number > $1 AND block_number <= $2 ",
    "describe": {
      "columns": [
        {
          "ordinal": 0,
          "name": "token_id",
          "type_info": "Int4"
        },
        {
          "ordinal": 1,
          "name": "block_number",
          "type_info": "Int8"
        },
        {
          "ordinal": 2,
          "name": "creator_account_id",
          "type_info": "Int4"
        },
        {
          "ordinal": 3,
          "name": "creator_address",
          "type_info": "Bytea"
        },
        {
          "ordinal": 4,
          "name": "update_order_id",
          "type_info": "Int4"
        },
        {
          "ordinal": 5,
          "name": "serial_id",
          "type_info": "Int4"
        },
        {
          "ordinal": 6,
          "name": "address",
          "type_info": "Bytea"
        },
        {
          "ordinal": 7,
          "name": "content_hash",
          "type_info": "Bytea"
        },
        {
          "ordinal": 8,
          "name": "symbol",
          "type_info": "Text"
        }
      ],
      "parameters": {
        "Left": [
          "Int8",
          "Int8"
        ]
      },
      "nullable": [
        false,
        false,
        false,
        false,
        false,
        false,
        false,
        false,
        false
      ]
    }
  },
  "1ce3fbb6c510621c830b0b4679d51fb2ac4379a474d7ee7074500d786102fcd3": {
    "query": "INSERT INTO mempool_txs (tx_hash, tx, eth_sign_data, created_at, batch_id)\n            SELECT u.tx_hash, u.tx, u.eth_sign_data, $4, $5\n                FROM UNNEST ($1::text[], $2::jsonb[], $3::jsonb[])\n                AS u(tx_hash, tx, eth_sign_data)",
    "describe": {
      "columns": [],
      "parameters": {
        "Left": [
          "TextArray",
          "JsonbArray",
          "JsonbArray",
          "Timestamptz",
          "Int8"
        ]
      },
      "nullable": []
    }
  },
  "1d4884ae73b5c60662e2d778b43230a9fa2c7b683402bb67966428f70db2d900": {
    "query": "\n                WITH transactions AS (\n                    SELECT\n                        '0x' || encode(tx_hash, 'hex') as tx_hash,\n                        tx as op,\n                        block_number,\n                        success,\n                        fail_reason,\n                        created_at\n                    FROM executed_transactions\n                    WHERE block_number = $1\n                ), priority_ops AS (\n                    SELECT\n                        '0x' || encode(eth_hash, 'hex') as tx_hash,\n                        operation as op,\n                        block_number,\n                        true as success,\n                        Null as fail_reason,\n                        created_at\n                    FROM executed_priority_operations\n                    WHERE block_number = $1\n                ), everything AS (\n                    SELECT * FROM transactions\n                    UNION ALL\n                    SELECT * FROM priority_ops\n                )\n                SELECT\n                    tx_hash as \"tx_hash!\",\n                    block_number as \"block_number!\",\n                    op as \"op!\",\n                    success as \"success!\",\n                    fail_reason as \"fail_reason?\",\n                    created_at as \"created_at!\"\n                FROM everything\n                ORDER BY created_at DESC\n            ",
<<<<<<< HEAD
    "describe": {
      "columns": [
        {
          "ordinal": 0,
          "name": "tx_hash!",
          "type_info": "Text"
        },
        {
          "ordinal": 1,
          "name": "block_number!",
          "type_info": "Int8"
        },
        {
          "ordinal": 2,
          "name": "op!",
          "type_info": "Jsonb"
        },
        {
          "ordinal": 3,
          "name": "success!",
          "type_info": "Bool"
        },
        {
          "ordinal": 4,
          "name": "fail_reason?",
          "type_info": "Text"
        },
        {
          "ordinal": 5,
          "name": "created_at!",
          "type_info": "Timestamptz"
        }
      ],
      "parameters": {
        "Left": [
          "Int8"
        ]
      },
      "nullable": [
        null,
        null,
        null,
        null,
        null,
        null
      ]
    }
  },
  "1e491f4afb54c10a9e4f2ea467bd7f219e7a32bdf741691cb6f350d50caae417": {
    "query": "\n            UPDATE forced_exit_requests\n                SET fulfilled_at = $1\n                WHERE id = $2\n            ",
=======
>>>>>>> 5af42fed
    "describe": {
      "columns": [
        {
          "ordinal": 0,
          "name": "tx_hash!",
          "type_info": "Text"
        },
        {
          "ordinal": 1,
          "name": "block_number!",
          "type_info": "Int8"
        },
        {
          "ordinal": 2,
          "name": "op!",
          "type_info": "Jsonb"
        },
        {
          "ordinal": 3,
          "name": "success!",
          "type_info": "Bool"
        },
        {
          "ordinal": 4,
          "name": "fail_reason?",
          "type_info": "Text"
        },
        {
          "ordinal": 5,
          "name": "created_at!",
          "type_info": "Timestamptz"
        }
      ],
      "parameters": {
        "Left": [
          "Int8"
        ]
      },
      "nullable": [
        null,
        null,
        null,
        null,
        null,
        null
      ]
    }
  },
  "1e491f4afb54c10a9e4f2ea467bd7f219e7a32bdf741691cb6f350d50caae417": {
    "query": "\n            UPDATE forced_exit_requests\n                SET fulfilled_at = $1\n                WHERE id = $2\n            ",
    "describe": {
      "columns": [],
      "parameters": {
        "Left": [
          "Timestamptz",
          "Int8"
        ]
      },
      "nullable": []
    }
  },
  "222e3946401772e3f6e0d9ce9909e8e7ac2dc830c5ecfcd522f56b3bf70fd679": {
    "query": "INSERT INTO data_restore_storage_state_update (storage_state) VALUES ($1)",
    "describe": {
      "columns": [],
      "parameters": {
        "Left": [
          "Text"
        ]
      },
      "nullable": []
    }
  },
  "2343aca33094f426c4205d22e3c938dc1e69ea67267a5cf5223b7c6e4aaa139c": {
    "query": "\n                UPDATE prover_job_queue\n                SET (job_status, updated_at, updated_by) = ($1, now(), 'server_give_job')\n                WHERE id = $2;\n            ",
    "describe": {
      "columns": [],
      "parameters": {
        "Left": [
          "Int4",
          "Int4"
        ]
      },
      "nullable": []
    }
  },
  "23610c64c6b48f1527f90d4ea0426a8c37ca436d0c811d890759cfb6330f70a9": {
    "query": "\n                        INSERT INTO account_balance_updates ( account_id, block_number, coin_id, old_balance, new_balance, old_nonce, new_nonce, update_order_id )\n                        VALUES ( $1, $2, $3, $4, $5, $6, $7, $8 )\n                        ",
    "describe": {
      "columns": [],
      "parameters": {
        "Left": [
          "Int8",
          "Int8",
          "Int4",
          "Numeric",
          "Numeric",
          "Int8",
          "Int8",
          "Int4"
        ]
      },
      "nullable": []
    }
  },
  "24598bf98e47b8a2bee59bbd777dd5e0b32ee74e21e110e9e73c52cf72b7f56c": {
    "query": "SELECT * FROM aggregate_operations WHERE action_type = $1 and from_block <= $2 and $2 <= to_block",
    "describe": {
      "columns": [
        {
          "ordinal": 0,
          "name": "id",
          "type_info": "Int8"
        },
        {
          "ordinal": 1,
          "name": "action_type",
          "type_info": "Text"
        },
        {
          "ordinal": 2,
          "name": "arguments",
          "type_info": "Jsonb"
        },
        {
          "ordinal": 3,
          "name": "from_block",
          "type_info": "Int8"
        },
        {
          "ordinal": 4,
          "name": "to_block",
          "type_info": "Int8"
        },
        {
          "ordinal": 5,
          "name": "created_at",
          "type_info": "Timestamptz"
        },
        {
          "ordinal": 6,
          "name": "confirmed",
          "type_info": "Bool"
        }
      ],
      "parameters": {
        "Left": [
          "Text",
          "Int8"
        ]
      },
      "nullable": [
        false,
        false,
        false,
        false,
        false,
        false,
        false
      ]
    }
  },
  "25cd6e69f55e94fae6c907a8807169df57eccff2f0bf0c8f21ffdb637dd2ea44": {
    "query": "INSERT INTO events (block_number, event_type, event_data)\n            SELECT $1, $2, u.event_data\n                FROM UNNEST ($3::jsonb[])\n                AS u(event_data)",
    "describe": {
      "columns": [],
      "parameters": {
        "Left": [
          "Int8",
          {
            "Custom": {
              "name": "event_type",
              "kind": {
                "Enum": [
                  "Account",
                  "Block",
                  "Transaction"
                ]
              }
            }
          },
          "JsonbArray"
        ]
      },
      "nullable": []
    }
  },
  "26204b0d5ff5ce98cc8ee5d483d4b5536724f7d8f17c66e19387bc5acd3e713d": {
    "query": "DELETE FROM eth_tx_hashes WHERE eth_op_id = ANY($1)",
    "describe": {
      "columns": [],
      "parameters": {
        "Left": [
          "Int8Array"
        ]
      },
      "nullable": []
    }
  },
  "263931af0450d194a1369bb58e1f8584bf7706f5fba29bd58a8d9b31e2cb675e": {
    "query": "\n            SELECT * FROM tokens\n            WHERE id = $1 OR address = $2 OR symbol = $3\n            LIMIT 1\n            ",
    "describe": {
      "columns": [
        {
          "ordinal": 0,
          "name": "id",
          "type_info": "Int4"
        },
        {
          "ordinal": 1,
          "name": "address",
          "type_info": "Text"
        },
        {
          "ordinal": 2,
          "name": "symbol",
          "type_info": "Text"
        },
        {
          "ordinal": 3,
          "name": "decimals",
          "type_info": "Int2"
        },
        {
          "ordinal": 4,
          "name": "is_nft",
          "type_info": "Bool"
        }
      ],
      "parameters": {
        "Left": [
          "Int4",
          "Text",
          "Text"
        ]
      },
      "nullable": [
        false,
        false,
        false,
        false,
        false
      ]
    }
  },
  "273c7371b1a13bbb03490e874b7f2eab969defa6aa9f2b416e4f9e8a135aa97c": {
    "query": "\n                        INSERT INTO account_creates ( account_id, is_create, block_number, address, nonce, update_order_id )\n                        VALUES ( $1, $2, $3, $4, $5, $6 )\n                        ",
    "describe": {
      "columns": [],
      "parameters": {
        "Left": [
          "Int8",
          "Bool",
          "Int8",
          "Bytea",
          "Int8",
          "Int4"
        ]
      },
      "nullable": []
    }
  },
  "283d9869a56c60f851ee907cd36a70458b3b3f69a61670eeb0762f67c6ada1ed": {
    "query": "SELECT * FROM executed_transactions WHERE tx_hash = $1",
    "describe": {
      "columns": [
        {
          "ordinal": 0,
          "name": "block_number",
          "type_info": "Int8"
        },
        {
          "ordinal": 1,
          "name": "block_index",
          "type_info": "Int4"
        },
        {
          "ordinal": 2,
          "name": "tx",
          "type_info": "Jsonb"
        },
        {
          "ordinal": 3,
          "name": "operation",
          "type_info": "Jsonb"
        },
        {
          "ordinal": 4,
          "name": "tx_hash",
          "type_info": "Bytea"
        },
        {
          "ordinal": 5,
          "name": "from_account",
          "type_info": "Bytea"
        },
        {
          "ordinal": 6,
          "name": "to_account",
          "type_info": "Bytea"
        },
        {
          "ordinal": 7,
          "name": "success",
          "type_info": "Bool"
        },
        {
          "ordinal": 8,
          "name": "fail_reason",
          "type_info": "Text"
        },
        {
          "ordinal": 9,
          "name": "primary_account_address",
          "type_info": "Bytea"
        },
        {
          "ordinal": 10,
          "name": "nonce",
          "type_info": "Int8"
        },
        {
          "ordinal": 11,
          "name": "created_at",
          "type_info": "Timestamptz"
        },
        {
          "ordinal": 12,
          "name": "eth_sign_data",
          "type_info": "Jsonb"
        },
        {
          "ordinal": 13,
          "name": "batch_id",
          "type_info": "Int8"
        }
      ],
      "parameters": {
        "Left": [
          "Bytea"
        ]
      },
      "nullable": [
        false,
        true,
        false,
        false,
        false,
        false,
        true,
        false,
        true,
        false,
        false,
        false,
        true,
        true
      ]
    }
  },
  "28f120a906bc5fd893293d391913ac53ed79855274b85979a0cb38c3307e9ee9": {
    "query": "SELECT * FROM eth_operations WHERE id <= $1 ORDER BY ID DESC LIMIT 1",
    "describe": {
      "columns": [
        {
          "ordinal": 0,
          "name": "id",
          "type_info": "Int8"
        },
        {
          "ordinal": 1,
          "name": "nonce",
          "type_info": "Int8"
        },
        {
          "ordinal": 2,
          "name": "confirmed",
          "type_info": "Bool"
        },
        {
          "ordinal": 3,
          "name": "raw_tx",
          "type_info": "Bytea"
        },
        {
          "ordinal": 4,
          "name": "op_type",
          "type_info": "Text"
        },
        {
          "ordinal": 5,
          "name": "final_hash",
          "type_info": "Bytea"
        },
        {
          "ordinal": 6,
          "name": "last_deadline_block",
          "type_info": "Int8"
        },
        {
          "ordinal": 7,
          "name": "last_used_gas_price",
          "type_info": "Numeric"
        }
      ],
      "parameters": {
        "Left": [
          "Int8"
        ]
      },
      "nullable": [
        false,
        false,
        false,
        false,
        false,
        true,
        false,
        false
      ]
    }
  },
  "29d2ac9094d660ffa445ed8787f303e35deefc41b403b23557f6a0850cdbf4c6": {
    "query": "\n                    SELECT * FROM nft\n                    WHERE creator_account_id = $1\n                ",
    "describe": {
      "columns": [
        {
          "ordinal": 0,
          "name": "token_id",
          "type_info": "Int4"
        },
        {
          "ordinal": 1,
          "name": "creator_account_id",
          "type_info": "Int4"
        },
        {
          "ordinal": 2,
          "name": "creator_address",
          "type_info": "Bytea"
        },
        {
          "ordinal": 3,
          "name": "serial_id",
          "type_info": "Int4"
        },
        {
          "ordinal": 4,
          "name": "address",
          "type_info": "Bytea"
        },
        {
          "ordinal": 5,
          "name": "content_hash",
          "type_info": "Bytea"
        }
      ],
      "parameters": {
        "Left": [
          "Int4"
        ]
      },
      "nullable": [
        false,
        false,
        false,
        false,
        false,
        false
      ]
    }
  },
  "2e92926816053cda2de6d571867a625fab5bb9668840db94bd18c411f96dc39b": {
    "query": "SELECT * FROM blocks WHERE number = $1",
    "describe": {
      "columns": [
        {
          "ordinal": 0,
          "name": "number",
          "type_info": "Int8"
        },
        {
          "ordinal": 1,
          "name": "root_hash",
          "type_info": "Bytea"
        },
        {
          "ordinal": 2,
          "name": "fee_account_id",
          "type_info": "Int8"
        },
        {
          "ordinal": 3,
          "name": "unprocessed_prior_op_before",
          "type_info": "Int8"
        },
        {
          "ordinal": 4,
          "name": "unprocessed_prior_op_after",
          "type_info": "Int8"
        },
        {
          "ordinal": 5,
          "name": "block_size",
          "type_info": "Int8"
        },
        {
          "ordinal": 6,
          "name": "commit_gas_limit",
          "type_info": "Int8"
        },
        {
          "ordinal": 7,
          "name": "verify_gas_limit",
          "type_info": "Int8"
        },
        {
          "ordinal": 8,
          "name": "timestamp",
          "type_info": "Int8"
        },
        {
          "ordinal": 9,
          "name": "commitment",
          "type_info": "Bytea"
        }
      ],
      "parameters": {
        "Left": [
          "Int8"
        ]
      },
      "nullable": [
        false,
        false,
        false,
        false,
        false,
        false,
        false,
        false,
        true,
        false
      ]
    }
  },
  "311eb879affeff3c877d978d0a7ac443d904edbc606a213ecc5959dbedc16b3e": {
    "query": "SELECT created_at, block_number FROM executed_priority_operations\n                WHERE tx_hash = $1",
    "describe": {
      "columns": [
        {
          "ordinal": 0,
          "name": "created_at",
          "type_info": "Timestamptz"
        },
        {
          "ordinal": 1,
          "name": "block_number",
          "type_info": "Int8"
        }
      ],
      "parameters": {
        "Left": [
          "Bytea"
        ]
      },
      "nullable": [
        false,
        false
      ]
    }
  },
  "3538961dd16f0eb374b50b33cae9a656426720c7fdf5d26ac406f44f47692e01": {
    "query": "SELECT COUNT(*) FROM executed_transactions WHERE success = true",
    "describe": {
      "columns": [
        {
          "ordinal": 0,
          "name": "count",
          "type_info": "Int8"
        }
      ],
      "parameters": {
        "Left": []
      },
      "nullable": [
        null
      ]
    }
  },
  "357d6ead6603c088c16ca1257981f85d316a31d6aee3f867f3646f0783f6fb43": {
    "query": "INSERT INTO data_restore_events_state (block_type, transaction_hash, block_num, contract_version) VALUES ($1, $2, $3, $4)",
    "describe": {
      "columns": [],
      "parameters": {
        "Left": [
          "Text",
          "Bytea",
          "Int8",
          "Int4"
        ]
      },
      "nullable": []
    }
  },
  "357ebeff6558884f8b8337eee4e0e0e5bd19a0673959f914a79785de0b5f549a": {
    "query": "INSERT INTO data_restore_rollup_blocks\n                VALUES ($1, $2, $3, $4)",
    "describe": {
      "columns": [],
      "parameters": {
        "Left": [
          "Int8",
          "Int8",
          "Int8",
          "Bytea"
        ]
      },
      "nullable": []
    }
  },
  "35e0fd96463a3f958241fd62ef8bd6536f3f084908fa299f2efb09459be6b38c": {
    "query": "\n                    INSERT INTO balances ( account_id, coin_id, balance )\n                    VALUES ( $1, $2, $3 )\n                    ON CONFLICT (account_id, coin_id)\n                    DO UPDATE\n                      SET balance = $3\n                    ",
    "describe": {
      "columns": [],
      "parameters": {
        "Left": [
          "Int8",
          "Int4",
          "Numeric"
        ]
      },
      "nullable": []
    }
  },
  "393fa462bb0a3b247c99946e569f06fc7fa1f742d564adce560ac69e1729fece": {
    "query": "SELECT * FROM balances WHERE account_id = ANY($1)",
    "describe": {
      "columns": [
        {
          "ordinal": 0,
          "name": "account_id",
          "type_info": "Int8"
        },
        {
          "ordinal": 1,
          "name": "coin_id",
          "type_info": "Int4"
        },
        {
          "ordinal": 2,
          "name": "balance",
          "type_info": "Numeric"
        }
      ],
      "parameters": {
        "Left": [
          "Int8Array"
        ]
      },
      "nullable": [
        false,
        false,
        false
      ]
    }
  },
  "3970cf9992bebde3cab6c3f5cd8dc4ee3d9b7f49093327f00075dd96f5ef3623": {
    "query": "UPDATE eth_parameters\n            SET gas_price_limit = $1, average_gas_price = $2\n            WHERE id = true",
    "describe": {
      "columns": [],
      "parameters": {
        "Left": [
          "Int8",
          "Int8"
        ]
      },
      "nullable": []
    }
  },
  "3c734a6a585db3da17b515c061bf7b1b50e466c79e6a38814f95f4ada2639b00": {
    "query": "\n            SELECT account_id, account_type as \"account_type!: EthAccountType\" \n            FROM eth_account_types WHERE account_id = $1\n            ",
    "describe": {
      "columns": [
        {
          "ordinal": 0,
          "name": "account_id",
          "type_info": "Int8"
        },
        {
          "ordinal": 1,
          "name": "account_type!: EthAccountType",
          "type_info": {
            "Custom": {
              "name": "eth_account_type",
              "kind": {
                "Enum": [
                  "Owned",
                  "CREATE2"
                ]
              }
            }
          }
        }
      ],
      "parameters": {
        "Left": [
          "Int8"
        ]
      },
      "nullable": [
        false,
        false
      ]
    }
  },
  "3ed6f62aea4b0901e56abf35be76cf1f4f64d14dc0ef63de8b205fc472c4de97": {
    "query": "INSERT INTO data_restore_last_watched_eth_block (block_number) VALUES ($1)",
    "describe": {
      "columns": [],
      "parameters": {
        "Left": [
          "Text"
        ]
      },
      "nullable": []
    }
  },
  "411ae4152496dfa80c3ba50ad99c5ad72cce7d072d47a9a9a2c88587bf021952": {
    "query": "LOCK TABLE prover_job_queue IN EXCLUSIVE MODE",
    "describe": {
      "columns": [],
      "parameters": {
        "Left": []
      },
      "nullable": []
    }
  },
  "41a4d1c9fa9953cd94714a408afd892962f9eea9a9f1674b8dddfa72e2eb9ec2": {
    "query": "INSERT INTO eth_tx_hashes (eth_op_id, tx_hash) VALUES ($1, $2)",
    "describe": {
      "columns": [],
      "parameters": {
        "Left": [
          "Int8",
          "Bytea"
        ]
      },
      "nullable": []
    }
  },
  "431d895194996aa3230ecdaa168a3196a3cbd75fb23fe270cf09803e8774928c": {
    "query": "\n            INSERT INTO account_tree_cache (block, tree_cache)\n            VALUES ($1, $2)\n            ",
    "describe": {
      "columns": [],
      "parameters": {
        "Left": [
          "Int8",
          "Text"
        ]
      },
      "nullable": []
    }
  },
  "43469652ff4f68b9990157c9eefb0cce5347db70e6c00df12d9fb23f701bbafd": {
    "query": "\n                SELECT MAX(block_number)\n                FROM(\n                    SELECT block_number FROM account_balance_updates\n                    WHERE account_id = $1\n                    UNION ALL\n                    SELECT block_number FROM account_creates\n                    WHERE account_id = $1\n                    UNION ALL\n                    SELECT block_number FROM account_pubkey_updates\n                    WHERE account_id = $1\n                ) as subquery\n            ",
    "describe": {
      "columns": [
        {
          "ordinal": 0,
          "name": "max",
          "type_info": "Int8"
        }
      ],
      "parameters": {
        "Left": [
          "Int8"
        ]
      },
      "nullable": [
        null
      ]
    }
  },
  "439d0083a3b98066071cde5909969b4e9ce744bc1bfa761116c6fb5bcc356075": {
    "query": "DELETE FROM account_balance_updates WHERE block_number > $1",
    "describe": {
      "columns": [],
      "parameters": {
        "Left": [
          "Int8"
        ]
      },
      "nullable": []
    }
  },
  "444fd4dfaf4e0fdf1675c857b17feb5cf1f02ea0eb3e1e7bb60deb093fadb19f": {
    "query": "\n                WITH transactions AS (\n                    SELECT tx_hash, created_at, block_index\n                    FROM executed_transactions\n                    WHERE block_number = $1\n                ), priority_ops AS (\n                    SELECT tx_hash, created_at, block_index\n                    FROM executed_priority_operations\n                    WHERE block_number = $1\n                ), everything AS (\n                    SELECT * FROM transactions\n                    UNION ALL\n                    SELECT * FROM priority_ops\n                )\n                SELECT\n                    tx_hash as \"tx_hash!\"\n                FROM everything\n                ORDER BY created_at DESC, block_index DESC\n                LIMIT 1\n            ",
<<<<<<< HEAD
    "describe": {
      "columns": [
        {
          "ordinal": 0,
          "name": "tx_hash!",
          "type_info": "Bytea"
        }
      ],
      "parameters": {
        "Left": [
          "Int8"
        ]
      },
      "nullable": [
        null
      ]
    }
  },
  "4469f85caafd8e489247f5a16d567910a113975fb5911622e40440b09eac7e4f": {
    "query": "DELETE FROM account_pubkey_updates WHERE block_number > $1",
=======
>>>>>>> 5af42fed
    "describe": {
      "columns": [
        {
          "ordinal": 0,
          "name": "tx_hash!",
          "type_info": "Bytea"
        }
      ],
      "parameters": {
        "Left": [
          "Int8"
        ]
      },
      "nullable": [
        null
      ]
    }
  },
  "4469f85caafd8e489247f5a16d567910a113975fb5911622e40440b09eac7e4f": {
    "query": "DELETE FROM account_pubkey_updates WHERE block_number > $1",
    "describe": {
      "columns": [],
      "parameters": {
        "Left": [
          "Int8"
        ]
      },
      "nullable": []
    }
  },
  "44b276fda62734e9c9d9853f493340265116ab7f13599674d27aafe3d3887391": {
    "query": "UPDATE eth_operations \n            SET last_used_gas_price = $1, last_deadline_block = $2\n            WHERE id = $3",
    "describe": {
      "columns": [],
      "parameters": {
        "Left": [
          "Numeric",
          "Int8",
          "Int8"
        ]
      },
      "nullable": []
    }
  },
  "44e5ba11f839c21a12e1cee81b31e848f0e87e23cc9e16e136a88a6ae7c84303": {
    "query": "INSERT INTO proofs (block_number, proof)\n            VALUES ($1, $2)",
    "describe": {
      "columns": [],
      "parameters": {
        "Left": [
          "Int8",
          "Jsonb"
        ]
      },
      "nullable": []
    }
  },
  "457b4a87812ac9dcad6fbfc356952f05481a5729074ce305c3dedb33f99672f6": {
    "query": "\n            DELETE FROM pending_block WHERE number = $1\n            ",
    "describe": {
      "columns": [],
      "parameters": {
        "Left": [
          "Int8"
        ]
      },
      "nullable": []
    }
  },
  "45dc23ee9e4fd0bf52e2a82f3ed83210ec3a49c01b70a82bd6fac566da1a0f3b": {
    "query": "SELECT max(last_block) from prover_job_queue\n            WHERE job_type = $1",
    "describe": {
      "columns": [
        {
          "ordinal": 0,
          "name": "max",
          "type_info": "Int8"
        }
      ],
      "parameters": {
        "Left": [
          "Text"
        ]
      },
      "nullable": [
        null
      ]
    }
  },
  "47dd80567908f3b37161e4f92a97654e7af4a5e921145bdedbc446a653926b88": {
    "query": "SELECT * FROM block_metadata WHERE block_number = $1",
    "describe": {
      "columns": [
        {
          "ordinal": 0,
          "name": "block_number",
          "type_info": "Int8"
        },
        {
          "ordinal": 1,
          "name": "fast_processing",
          "type_info": "Bool"
        }
      ],
      "parameters": {
        "Left": [
          "Int8"
        ]
      },
      "nullable": [
        false,
        false
      ]
    }
  },
  "47e6a9e74f9281ef8f9373829fd8500920226c4a9ef3546b2d01fb0dfb20d686": {
    "query": "\n                SELECT aggregate_operations.* FROM eth_aggregated_ops_binding\n                LEFT JOIN aggregate_operations ON aggregate_operations.id = op_id\n                WHERE eth_op_id = $1\n                ",
    "describe": {
      "columns": [
        {
          "ordinal": 0,
          "name": "id",
          "type_info": "Int8"
        },
        {
          "ordinal": 1,
          "name": "action_type",
          "type_info": "Text"
        },
        {
          "ordinal": 2,
          "name": "arguments",
          "type_info": "Jsonb"
        },
        {
          "ordinal": 3,
          "name": "from_block",
          "type_info": "Int8"
        },
        {
          "ordinal": 4,
          "name": "to_block",
          "type_info": "Int8"
        },
        {
          "ordinal": 5,
          "name": "created_at",
          "type_info": "Timestamptz"
        },
        {
          "ordinal": 6,
          "name": "confirmed",
          "type_info": "Bool"
        }
      ],
      "parameters": {
        "Left": [
          "Int8"
        ]
      },
      "nullable": [
        false,
        false,
        false,
        false,
        false,
        false,
        false
      ]
    }
  },
  "49b2154dd103b5aee0ee03aa964e8e7eb6b1dff1abe69f63c06a8c06ea6d3ece": {
    "query": "\n                            WITH transactions AS (\n                                SELECT\n                                    tx_hash,\n                                    tx as op,\n                                    block_number,\n                                    created_at,\n                                    success,\n                                    fail_reason,\n                                    Null::bytea as eth_hash,\n                                    Null::bigint as priority_op_serialid,\n                                    block_index\n                                FROM executed_transactions\n                                WHERE (from_account = $1 OR to_account = $1 OR primary_account_address = $1)\n                                    AND created_at >= $2\n                                ), priority_ops AS (\n                                SELECT\n                                    tx_hash,\n                                    operation as op,\n                                    block_number,\n                                    created_at,\n                                    true as success,\n                                    Null as fail_reason,\n                                    eth_hash,\n                                    priority_op_serialid,\n                                    block_index\n                                FROM executed_priority_operations\n                                WHERE (from_account = $1 OR to_account = $1) AND created_at >= $2\n                            ), everything AS (\n                                SELECT * FROM transactions\n                                UNION ALL\n                                SELECT * FROM priority_ops\n                            )\n                            SELECT\n                                tx_hash as \"tx_hash!\",\n                                block_number as \"block_number!\",\n                                op as \"op!\",\n                                created_at as \"created_at!\",\n                                success as \"success!\",\n                                fail_reason as \"fail_reason?\",\n                                eth_hash as \"eth_hash?\",\n                                priority_op_serialid as \"priority_op_serialid?\"\n                            FROM everything\n                            ORDER BY created_at ASC, block_index ASC\n                            LIMIT $3\n                        ",
    "describe": {
      "columns": [
        {
          "ordinal": 0,
          "name": "tx_hash!",
          "type_info": "Bytea"
        },
        {
          "ordinal": 1,
          "name": "block_number!",
          "type_info": "Int8"
        },
        {
          "ordinal": 2,
          "name": "op!",
          "type_info": "Jsonb"
        },
        {
          "ordinal": 3,
          "name": "created_at!",
          "type_info": "Timestamptz"
        },
        {
          "ordinal": 4,
          "name": "success!",
          "type_info": "Bool"
        },
        {
          "ordinal": 5,
          "name": "fail_reason?",
          "type_info": "Text"
        },
        {
          "ordinal": 6,
          "name": "eth_hash?",
          "type_info": "Bytea"
        },
        {
          "ordinal": 7,
          "name": "priority_op_serialid?",
          "type_info": "Int8"
        }
      ],
      "parameters": {
        "Left": [
          "Bytea",
          "Timestamptz",
          "Int8"
        ]
      },
      "nullable": [
        null,
        null,
        null,
        null,
        null,
        null,
        null,
        null
      ]
    }
  },
  "4a0bc713a57201aa894b96acdb462c03d3ad63cf4fbc8a14b9ac5e2e02121207": {
    "query": "\n            SELECT * FROM ticker_market_volume\n            WHERE token_id = $1\n            LIMIT 1\n            ",
    "describe": {
      "columns": [
        {
          "ordinal": 0,
          "name": "token_id",
          "type_info": "Int4"
        },
        {
          "ordinal": 1,
          "name": "market_volume",
          "type_info": "Numeric"
        },
        {
          "ordinal": 2,
          "name": "last_updated",
          "type_info": "Timestamptz"
        }
      ],
      "parameters": {
        "Left": [
          "Int4"
        ]
      },
      "nullable": [
        false,
        false,
        false
      ]
    }
  },
  "4a8d416bb6c7cf8c7d59ad07b181d24eebb8a39776395681ee7f99a4c9183cd8": {
    "query": "SELECT * FROM mempool_txs\n            ORDER BY created_at",
    "describe": {
      "columns": [
        {
          "ordinal": 0,
          "name": "id",
          "type_info": "Int8"
        },
        {
          "ordinal": 1,
          "name": "tx_hash",
          "type_info": "Text"
        },
        {
          "ordinal": 2,
          "name": "tx",
          "type_info": "Jsonb"
        },
        {
          "ordinal": 3,
          "name": "created_at",
          "type_info": "Timestamptz"
        },
        {
          "ordinal": 4,
          "name": "eth_sign_data",
          "type_info": "Jsonb"
        },
        {
          "ordinal": 5,
          "name": "batch_id",
          "type_info": "Int8"
        }
      ],
      "parameters": {
        "Left": []
      },
      "nullable": [
        false,
        false,
        false,
        false,
        true,
        false
      ]
    }
  },
  "4bb598fad1aedbf9cd6886f502399881c2772bae7171455ae1ec6a0e9a2629a0": {
    "query": "\n            SELECT * FROM account_tree_cache\n            ORDER BY block DESC\n            LIMIT 1\n            ",
    "describe": {
      "columns": [
        {
          "ordinal": 0,
          "name": "block",
          "type_info": "Int8"
        },
        {
          "ordinal": 1,
          "name": "tree_cache",
          "type_info": "Text"
        }
      ],
      "parameters": {
        "Left": []
      },
      "nullable": [
        false,
        false
      ]
    }
  },
  "4c08da920ab0c43f5b5db98ba4ee44a20a1f365d9b118f3b61176a4b6ebd086b": {
    "query": "SELECT * FROM eth_operations\n            WHERE confirmed = false\n            ORDER BY id ASC",
    "describe": {
      "columns": [
        {
          "ordinal": 0,
          "name": "id",
          "type_info": "Int8"
        },
        {
          "ordinal": 1,
          "name": "nonce",
          "type_info": "Int8"
        },
        {
          "ordinal": 2,
          "name": "confirmed",
          "type_info": "Bool"
        },
        {
          "ordinal": 3,
          "name": "raw_tx",
          "type_info": "Bytea"
        },
        {
          "ordinal": 4,
          "name": "op_type",
          "type_info": "Text"
        },
        {
          "ordinal": 5,
          "name": "final_hash",
          "type_info": "Bytea"
        },
        {
          "ordinal": 6,
          "name": "last_deadline_block",
          "type_info": "Int8"
        },
        {
          "ordinal": 7,
          "name": "last_used_gas_price",
          "type_info": "Numeric"
        }
      ],
      "parameters": {
        "Left": []
      },
      "nullable": [
        false,
        false,
        false,
        false,
        false,
        true,
        false,
        false
      ]
    }
  },
  "4c7dfa70b28b0d2faba94e33de2580c980f4d1159924686a6b72a06f3084fe82": {
    "query": "SELECT COUNT(*) FROM executed_transactions WHERE block_number > $1",
    "describe": {
      "columns": [
        {
          "ordinal": 0,
          "name": "count",
          "type_info": "Int8"
        }
      ],
      "parameters": {
        "Left": [
          "Int8"
        ]
      },
      "nullable": [
        null
      ]
    }
  },
  "4d9627c05c67f50b8cf9927923e3d8a1be86cdd23e55b1ada791ebb2cc3942ca": {
    "query": "DELETE FROM eth_aggregated_ops_binding WHERE op_id = ANY($1)",
    "describe": {
      "columns": [],
      "parameters": {
        "Left": [
          "Int8Array"
        ]
      },
      "nullable": []
    }
  },
  "4de513de380df55d42b5e799020c9dbe46a94671b53d5d4d822fec7c83accf56": {
    "query": "\n                WITH transaction AS (\n                    SELECT\n                        tx_hash,\n                        block_number,\n                        success,\n                        fail_reason,\n                        Null::bigint as eth_block,\n                        Null::bigint as priority_op_serialid\n                    FROM executed_transactions\n                    WHERE tx_hash = $1\n                ), priority_op AS (\n                    SELECT\n                        tx_hash,\n                        block_number,\n                        true as success,\n                        Null as fail_reason,\n                        eth_block,\n                        priority_op_serialid\n                    FROM executed_priority_operations\n                    WHERE tx_hash = $1 OR eth_hash = $1\n                ), mempool_tx AS (\n                    SELECT\n                        decode(tx_hash, 'hex'),\n                        Null::bigint as block_number,\n                        Null::boolean as success,\n                        Null as fail_reason,\n                        Null::bigint as eth_block,\n                        Null::bigint as priority_op_serialid\n                    FROM mempool_txs\n                    WHERE tx_hash = $2\n                ),\n                everything AS (\n                    SELECT * FROM transaction\n                    UNION ALL\n                    SELECT * FROM priority_op\n                    UNION ALL\n                    SELECT * FROM mempool_tx\n                )\n                SELECT\n                    tx_hash as \"tx_hash!\",\n                    block_number as \"block_number?\",\n                    success as \"success?\",\n                    fail_reason as \"fail_reason?\",\n                    eth_block as \"eth_block?\",\n                    priority_op_serialid as \"priority_op_serialid?\"\n                FROM everything\n            ",
<<<<<<< HEAD
    "describe": {
      "columns": [
        {
          "ordinal": 0,
          "name": "tx_hash!",
          "type_info": "Bytea"
        },
        {
          "ordinal": 1,
          "name": "block_number?",
          "type_info": "Int8"
        },
        {
          "ordinal": 2,
          "name": "success?",
          "type_info": "Bool"
        },
        {
          "ordinal": 3,
          "name": "fail_reason?",
          "type_info": "Text"
        },
        {
          "ordinal": 4,
          "name": "eth_block?",
          "type_info": "Int8"
        },
        {
          "ordinal": 5,
          "name": "priority_op_serialid?",
          "type_info": "Int8"
        }
      ],
      "parameters": {
        "Left": [
          "Bytea",
          "Text"
        ]
      },
      "nullable": [
        null,
        null,
        null,
        null,
        null,
        null
      ]
    }
  },
  "4ef355dbbaaf749ea6ef1a9d447b7528877d81ecb56d41d41f99b69a46d738c8": {
    "query": "\n                WITH transaction AS (\n                    SELECT\n                        tx_hash,\n                        tx as op,\n                        block_number,\n                        created_at,\n                        success,\n                        fail_reason,\n                        Null::bytea as eth_hash,\n                        Null::bigint as priority_op_serialid,\n                        eth_sign_data\n                    FROM executed_transactions\n                    WHERE tx_hash = $1\n                ), priority_op AS (\n                    SELECT\n                        tx_hash,\n                        operation as op,\n                        block_number,\n                        created_at,\n                        true as success,\n                        Null as fail_reason,\n                        eth_hash,\n                        priority_op_serialid,\n                        Null::jsonb as eth_sign_data\n                    FROM executed_priority_operations\n                    WHERE tx_hash = $1 OR eth_hash = $1\n                ), mempool_tx AS (\n                    SELECT\n                        decode(tx_hash, 'hex'),\n                        tx as op,\n                        Null::bigint as block_number,\n                        created_at,\n                        Null::boolean as success,\n                        Null as fail_reason,\n                        Null::bytea as eth_hash,\n                        Null::bigint as priority_op_serialid,\n                        eth_sign_data\n                    FROM mempool_txs\n                    WHERE tx_hash = $2\n                ),\n                everything AS (\n                    SELECT * FROM transaction\n                    UNION ALL\n                    SELECT * FROM priority_op\n                    UNION ALL\n                    SELECT * FROM mempool_tx\n                )\n                SELECT\n                    tx_hash as \"tx_hash!\",\n                    op as \"op!\",\n                    block_number as \"block_number?\",\n                    created_at as \"created_at!\",\n                    success as \"success?\",\n                    fail_reason as \"fail_reason?\",\n                    eth_hash as \"eth_hash?\",\n                    priority_op_serialid as \"priority_op_serialid?\",\n                    eth_sign_data as \"eth_sign_data?\"\n                FROM everything\n            ",
    "describe": {
      "columns": [
        {
          "ordinal": 0,
          "name": "tx_hash!",
          "type_info": "Bytea"
        },
        {
          "ordinal": 1,
          "name": "op!",
          "type_info": "Jsonb"
        },
        {
          "ordinal": 2,
          "name": "block_number?",
          "type_info": "Int8"
        },
        {
          "ordinal": 3,
          "name": "created_at!",
          "type_info": "Timestamptz"
        },
        {
          "ordinal": 4,
          "name": "success?",
          "type_info": "Bool"
        },
        {
          "ordinal": 5,
          "name": "fail_reason?",
          "type_info": "Text"
        },
        {
          "ordinal": 6,
          "name": "eth_hash?",
          "type_info": "Bytea"
        },
        {
          "ordinal": 7,
          "name": "priority_op_serialid?",
          "type_info": "Int8"
        },
        {
          "ordinal": 8,
          "name": "eth_sign_data?",
          "type_info": "Jsonb"
        }
      ],
      "parameters": {
        "Left": [
          "Bytea",
          "Text"
        ]
      },
      "nullable": [
        null,
        null,
        null,
        null,
        null,
        null,
        null,
        null,
        null
      ]
    }
  },
  "4fc97e18f8e63d63d3a52db84ddd38243a865011e69a60061af37ebc2a8f1566": {
    "query": "SELECT * FROM complete_withdrawals_transactions\n                        WHERE pending_withdrawals_queue_start_index <= $1\n                            AND $1 < pending_withdrawals_queue_end_index\n                    LIMIT 1\n                    ",
=======
>>>>>>> 5af42fed
    "describe": {
      "columns": [
        {
          "ordinal": 0,
          "name": "tx_hash!",
          "type_info": "Bytea"
        },
        {
          "ordinal": 1,
          "name": "block_number?",
          "type_info": "Int8"
        },
        {
          "ordinal": 2,
          "name": "success?",
          "type_info": "Bool"
        },
        {
          "ordinal": 3,
          "name": "fail_reason?",
          "type_info": "Text"
        },
        {
          "ordinal": 4,
          "name": "eth_block?",
          "type_info": "Int8"
        },
        {
          "ordinal": 5,
          "name": "priority_op_serialid?",
          "type_info": "Int8"
        }
      ],
      "parameters": {
        "Left": [
          "Bytea",
          "Text"
        ]
      },
      "nullable": [
        null,
        null,
        null,
        null,
        null,
        null
      ]
    }
  },
  "4ef355dbbaaf749ea6ef1a9d447b7528877d81ecb56d41d41f99b69a46d738c8": {
    "query": "\n                WITH transaction AS (\n                    SELECT\n                        tx_hash,\n                        tx as op,\n                        block_number,\n                        created_at,\n                        success,\n                        fail_reason,\n                        Null::bytea as eth_hash,\n                        Null::bigint as priority_op_serialid,\n                        eth_sign_data\n                    FROM executed_transactions\n                    WHERE tx_hash = $1\n                ), priority_op AS (\n                    SELECT\n                        tx_hash,\n                        operation as op,\n                        block_number,\n                        created_at,\n                        true as success,\n                        Null as fail_reason,\n                        eth_hash,\n                        priority_op_serialid,\n                        Null::jsonb as eth_sign_data\n                    FROM executed_priority_operations\n                    WHERE tx_hash = $1 OR eth_hash = $1\n                ), mempool_tx AS (\n                    SELECT\n                        decode(tx_hash, 'hex'),\n                        tx as op,\n                        Null::bigint as block_number,\n                        created_at,\n                        Null::boolean as success,\n                        Null as fail_reason,\n                        Null::bytea as eth_hash,\n                        Null::bigint as priority_op_serialid,\n                        eth_sign_data\n                    FROM mempool_txs\n                    WHERE tx_hash = $2\n                ),\n                everything AS (\n                    SELECT * FROM transaction\n                    UNION ALL\n                    SELECT * FROM priority_op\n                    UNION ALL\n                    SELECT * FROM mempool_tx\n                )\n                SELECT\n                    tx_hash as \"tx_hash!\",\n                    op as \"op!\",\n                    block_number as \"block_number?\",\n                    created_at as \"created_at!\",\n                    success as \"success?\",\n                    fail_reason as \"fail_reason?\",\n                    eth_hash as \"eth_hash?\",\n                    priority_op_serialid as \"priority_op_serialid?\",\n                    eth_sign_data as \"eth_sign_data?\"\n                FROM everything\n            ",
    "describe": {
      "columns": [
        {
          "ordinal": 0,
          "name": "tx_hash!",
          "type_info": "Bytea"
        },
        {
          "ordinal": 1,
          "name": "op!",
          "type_info": "Jsonb"
        },
        {
          "ordinal": 2,
          "name": "block_number?",
          "type_info": "Int8"
        },
        {
          "ordinal": 3,
          "name": "created_at!",
          "type_info": "Timestamptz"
        },
        {
          "ordinal": 4,
          "name": "success?",
          "type_info": "Bool"
        },
        {
          "ordinal": 5,
          "name": "fail_reason?",
          "type_info": "Text"
        },
        {
          "ordinal": 6,
          "name": "eth_hash?",
          "type_info": "Bytea"
        },
        {
          "ordinal": 7,
          "name": "priority_op_serialid?",
          "type_info": "Int8"
        },
        {
          "ordinal": 8,
          "name": "eth_sign_data?",
          "type_info": "Jsonb"
        }
      ],
      "parameters": {
        "Left": [
          "Bytea",
          "Text"
        ]
      },
      "nullable": [
        null,
        null,
        null,
        null,
        null,
        null,
        null,
        null,
        null
      ]
    }
  },
  "4fc97e18f8e63d63d3a52db84ddd38243a865011e69a60061af37ebc2a8f1566": {
    "query": "SELECT * FROM complete_withdrawals_transactions\n                        WHERE pending_withdrawals_queue_start_index <= $1\n                            AND $1 < pending_withdrawals_queue_end_index\n                    LIMIT 1\n                    ",
    "describe": {
      "columns": [
        {
          "ordinal": 0,
          "name": "tx_hash",
          "type_info": "Bytea"
        },
        {
          "ordinal": 1,
          "name": "pending_withdrawals_queue_start_index",
          "type_info": "Int8"
        },
        {
          "ordinal": 2,
          "name": "pending_withdrawals_queue_end_index",
          "type_info": "Int8"
        }
      ],
      "parameters": {
        "Left": [
          "Int8"
        ]
      },
      "nullable": [
        false,
        false,
        false
      ]
    }
  },
  "50007e206cca6a31ce868c1f626c601b548c236823b47bdf4b0399c5084973a0": {
    "query": "SELECT count(*) as \"count!\" FROM executed_transactions WHERE block_number = $1",
    "describe": {
      "columns": [
        {
          "ordinal": 0,
          "name": "count!",
          "type_info": "Int8"
        }
      ],
      "parameters": {
        "Left": [
          "Int8"
        ]
      },
      "nullable": [
        null
      ]
    }
  },
  "502e94a5b03c686539721f133998c66fa53f50a620167666d2e1b6084d3832b9": {
    "query": "\n            SELECT * FROM forced_exit_requests\n            WHERE fulfilled_at IS NULL AND created_at = (\n                SELECT MIN(created_at) FROM forced_exit_requests\n                WHERE fulfilled_at IS NULL\n            )\n            LIMIT 1\n            ",
    "describe": {
      "columns": [
        {
          "ordinal": 0,
          "name": "id",
          "type_info": "Int8"
        },
        {
          "ordinal": 1,
          "name": "target",
          "type_info": "Text"
        },
        {
          "ordinal": 2,
          "name": "tokens",
          "type_info": "Text"
        },
        {
          "ordinal": 3,
          "name": "price_in_wei",
          "type_info": "Numeric"
        },
        {
          "ordinal": 4,
          "name": "valid_until",
          "type_info": "Timestamptz"
        },
        {
          "ordinal": 5,
          "name": "created_at",
          "type_info": "Timestamptz"
        },
        {
          "ordinal": 6,
          "name": "fulfilled_by",
          "type_info": "Text"
        },
        {
          "ordinal": 7,
          "name": "fulfilled_at",
          "type_info": "Timestamptz"
        }
      ],
      "parameters": {
        "Left": []
      },
      "nullable": [
        false,
        false,
        false,
        false,
        false,
        false,
        true,
        true
      ]
    }
  },
  "50a7a224aeba0065b57858fc989c3a09d45f833b68fbc9909a73817f782dd3c3": {
    "query": "\n            WITH aggr_exec AS (\n                SELECT \n                    aggregate_operations.confirmed, \n                    execute_aggregated_blocks_binding.block_number \n                FROM aggregate_operations\n                    INNER JOIN execute_aggregated_blocks_binding ON aggregate_operations.id = execute_aggregated_blocks_binding.op_id\n                WHERE aggregate_operations.confirmed = true \n            ),\n            transactions AS (\n                SELECT\n                    *\n                FROM (\n                    SELECT\n                        concat_ws(',', block_number, block_index) AS tx_id,\n                        tx,\n                        'sync-tx:' || encode(tx_hash, 'hex') AS hash,\n                        null as pq_id,\n                        null as eth_block,\n                        success,\n                        fail_reason,\n                        block_number,\n                        created_at\n                    FROM\n                        executed_transactions\n                    WHERE\n                        from_account = $1\n                        or\n                        to_account = $1\n                        or\n                        primary_account_address = $1\n                    union all\n                    select\n                        concat_ws(',', block_number, block_index) as tx_id,\n                        operation as tx,\n                        '0x' || encode(eth_hash, 'hex') as hash,\n                        priority_op_serialid as pq_id,\n                        eth_block,\n                        true as success,\n                        null as fail_reason,\n                        block_number,\n                        created_at\n                    from \n                        executed_priority_operations\n                    where \n                        from_account = $1\n                        or\n                        to_account = $1) t\n                order by\n                    block_number desc, created_at desc\n                offset \n                    $2\n                limit \n                    $3\n            )\n            select\n                tx_id as \"tx_id!\",\n                hash as \"hash?\",\n                eth_block as \"eth_block?\",\n                pq_id as \"pq_id?\",\n                tx as \"tx!\",\n                success as \"success?\",\n                fail_reason as \"fail_reason?\",\n                true as \"commited!\",\n                coalesce(verified.confirmed, false) as \"verified!\",\n                created_at as \"created_at!\"\n            from transactions\n            LEFT JOIN aggr_exec verified ON transactions.block_number = verified.block_number\n            order by transactions.block_number desc, created_at desc\n            ",
    "describe": {
      "columns": [
        {
          "ordinal": 0,
          "name": "tx_id!",
          "type_info": "Text"
        },
        {
          "ordinal": 1,
          "name": "hash?",
          "type_info": "Text"
        },
        {
          "ordinal": 2,
          "name": "eth_block?",
          "type_info": "Int8"
        },
        {
          "ordinal": 3,
          "name": "pq_id?",
          "type_info": "Int8"
        },
        {
          "ordinal": 4,
          "name": "tx!",
          "type_info": "Jsonb"
        },
        {
          "ordinal": 5,
          "name": "success?",
          "type_info": "Bool"
        },
        {
          "ordinal": 6,
          "name": "fail_reason?",
          "type_info": "Text"
        },
        {
          "ordinal": 7,
          "name": "commited!",
          "type_info": "Bool"
        },
        {
          "ordinal": 8,
          "name": "verified!",
          "type_info": "Bool"
        },
        {
          "ordinal": 9,
          "name": "created_at!",
          "type_info": "Timestamptz"
        }
      ],
      "parameters": {
        "Left": [
          "Bytea",
          "Int8",
          "Int8"
        ]
      },
      "nullable": [
        null,
        null,
        null,
        null,
        null,
        null,
        null,
        null,
        null,
        null
      ]
    }
  },
  "51f7701a34610b1661c5f21b6dd31ddb9fbc3efea4397096eed7ccb42ed21071": {
    "query": "SELECT COUNT(*) FROM executed_priority_operations",
    "describe": {
      "columns": [
        {
          "ordinal": 0,
          "name": "count",
          "type_info": "Int8"
        }
      ],
      "parameters": {
        "Left": []
      },
      "nullable": [
        null
      ]
    }
  },
  "578f732b2a605d3af17189dc0c1c72d3f6f1921672098c2a81bccb695843f745": {
    "query": "\n            INSERT INTO tokens ( id, address, symbol, decimals, is_nft )\n            VALUES ( $1, $2, $3, $4, $5 )\n            ON CONFLICT (id)\n            DO\n              UPDATE SET address = $2, symbol = $3, decimals = $4\n            ",
    "describe": {
      "columns": [],
      "parameters": {
        "Left": [
          "Int4",
          "Text",
          "Text",
          "Int2",
          "Bool"
        ]
      },
      "nullable": []
    }
  },
  "58b251c3fbdf9be9b62f669f8cdc2d98940026c831e02a53337474d36a5224f0": {
    "query": "UPDATE aggregate_operations\n                SET confirmed = $1\n                WHERE from_block >= $2 AND to_block <= $3 AND action_type = $4",
    "describe": {
      "columns": [],
      "parameters": {
        "Left": [
          "Bool",
          "Int8",
          "Int8",
          "Text"
        ]
      },
      "nullable": []
    }
  },
  "58d4d06fc0d3bc68286c7ec33f5e080a150461479dd08361bfe0e650a0015f0d": {
    "query": "\n            SELECT token_id\n            FROM ticker_market_volume\n            WHERE token_id = ANY($1) AND market_volume >= $2\n            ",
<<<<<<< HEAD
=======
    "describe": {
      "columns": [
        {
          "ordinal": 0,
          "name": "token_id",
          "type_info": "Int4"
        }
      ],
      "parameters": {
        "Left": [
          "Int4Array",
          "Numeric"
        ]
      },
      "nullable": [
        false
      ]
    }
  },
  "59c4e0d8255c2e4dd6eece1b24245daf3414d4f15b6cba7b369dc1ac32bed018": {
    "query": "\n                SELECT * FROM accounts\n                WHERE id = $1\n            ",
>>>>>>> 5af42fed
    "describe": {
      "columns": [
        {
          "ordinal": 0,
          "name": "token_id",
          "type_info": "Int4"
        }
      ],
      "parameters": {
        "Left": [
          "Int4Array",
          "Numeric"
        ]
      },
      "nullable": [
        false
      ]
    }
  },
  "59c4e0d8255c2e4dd6eece1b24245daf3414d4f15b6cba7b369dc1ac32bed018": {
    "query": "\n                SELECT * FROM accounts\n                WHERE id = $1\n            ",
    "describe": {
      "columns": [
        {
          "ordinal": 0,
          "name": "id",
          "type_info": "Int8"
        },
        {
          "ordinal": 1,
          "name": "last_block",
          "type_info": "Int8"
        },
        {
          "ordinal": 2,
          "name": "nonce",
          "type_info": "Int8"
        },
        {
          "ordinal": 3,
          "name": "address",
          "type_info": "Bytea"
        },
        {
          "ordinal": 4,
          "name": "pubkey_hash",
          "type_info": "Bytea"
        }
      ],
      "parameters": {
        "Left": [
          "Int8"
        ]
      },
      "nullable": [
        false,
        false,
        false,
        false,
        false
      ]
    }
  },
  "5ab853a2edb8a8e2ac1c95f30aa209cb4e06f41fb55872e2d1f28e3a59e38517": {
    "query": "\n            INSERT INTO pending_block (number, chunks_left, unprocessed_priority_op_before, pending_block_iteration, previous_root_hash, timestamp)\n            VALUES ($1, $2, $3, $4, $5, $6)\n            ON CONFLICT (number)\n            DO UPDATE\n              SET chunks_left = $2, unprocessed_priority_op_before = $3, pending_block_iteration = $4, previous_root_hash = $5, timestamp = $6\n            ",
    "describe": {
      "columns": [],
      "parameters": {
        "Left": [
          "Int8",
          "Int8",
          "Int8",
          "Int8",
          "Bytea",
          "Int8"
        ]
      },
      "nullable": []
    }
  },
  "5b92ff5c1c97c0d870e75902d4f89b0725075b8a2f3f41cc4a4e443f792d1b5c": {
    "query": "DELETE FROM eth_unprocessed_aggregated_ops WHERE op_id = ANY($1)",
    "describe": {
      "columns": [],
      "parameters": {
        "Left": [
          "Int8Array"
        ]
      },
      "nullable": []
    }
  },
  "5d114595ec0f4fb9c49b846b4f245e454b02a47e88fa3b800d90c50564db74f0": {
    "query": "UPDATE eth_parameters SET last_committed_block = $1 WHERE id = true",
    "describe": {
      "columns": [],
      "parameters": {
        "Left": [
          "Int8"
        ]
      },
      "nullable": []
    }
  },
<<<<<<< HEAD
=======
  "5e6bcb09720f9722091c80e4d90828b515d0398f9020abd4a328cfeca6c88b3a": {
    "query": "\n            SELECT * FROM tokens\n            WHERE id <= $1\n            ORDER BY id DESC\n            LIMIT $2\n            ",
    "describe": {
      "columns": [
        {
          "ordinal": 0,
          "name": "id",
          "type_info": "Int4"
        },
        {
          "ordinal": 1,
          "name": "address",
          "type_info": "Text"
        },
        {
          "ordinal": 2,
          "name": "symbol",
          "type_info": "Text"
        },
        {
          "ordinal": 3,
          "name": "decimals",
          "type_info": "Int2"
        },
        {
          "ordinal": 4,
          "name": "is_nft",
          "type_info": "Bool"
        }
      ],
      "parameters": {
        "Left": [
          "Int4",
          "Int8"
        ]
      },
      "nullable": [
        false,
        false,
        false,
        false,
        false
      ]
    }
  },
>>>>>>> 5af42fed
  "62304acbc93efab5117766689c6413d152dc0104c49c6f305e26b245b6ff7cde": {
    "query": "SELECT * FROM executed_priority_operations WHERE eth_hash = $1",
    "describe": {
      "columns": [
        {
          "ordinal": 0,
          "name": "block_number",
          "type_info": "Int8"
        },
        {
          "ordinal": 1,
          "name": "block_index",
          "type_info": "Int4"
        },
        {
          "ordinal": 2,
          "name": "operation",
          "type_info": "Jsonb"
        },
        {
          "ordinal": 3,
          "name": "from_account",
          "type_info": "Bytea"
        },
        {
          "ordinal": 4,
          "name": "to_account",
          "type_info": "Bytea"
        },
        {
          "ordinal": 5,
          "name": "priority_op_serialid",
          "type_info": "Int8"
        },
        {
          "ordinal": 6,
          "name": "deadline_block",
          "type_info": "Int8"
        },
        {
          "ordinal": 7,
          "name": "eth_hash",
          "type_info": "Bytea"
        },
        {
          "ordinal": 8,
          "name": "eth_block",
          "type_info": "Int8"
        },
        {
          "ordinal": 9,
          "name": "created_at",
          "type_info": "Timestamptz"
        },
        {
          "ordinal": 10,
          "name": "eth_block_index",
          "type_info": "Int8"
        },
        {
          "ordinal": 11,
          "name": "tx_hash",
          "type_info": "Bytea"
        }
      ],
      "parameters": {
        "Left": [
          "Bytea"
        ]
      },
      "nullable": [
        false,
        false,
        false,
        false,
        false,
        false,
        false,
        false,
        false,
        false,
        true,
        false
      ]
    }
  },
  "63ff781f056f9456d2099f489dce26c6c5ab0b1b128f5cfc10298fab30b70a3f": {
    "query": "DELETE FROM data_restore_last_watched_eth_block",
    "describe": {
      "columns": [],
      "parameters": {
        "Left": []
      },
      "nullable": []
    }
  },
  "681359f99d0e4bafdd3109f67c7af4d235dc1197ba88cd0d6148f632ae0cdf8f": {
    "query": "SELECT * FROM aggregated_proofs WHERE first_block = $1 and last_block = $2",
    "describe": {
      "columns": [
        {
          "ordinal": 0,
          "name": "first_block",
          "type_info": "Int8"
        },
        {
          "ordinal": 1,
          "name": "last_block",
          "type_info": "Int8"
        },
        {
          "ordinal": 2,
          "name": "created_at",
          "type_info": "Timestamptz"
        },
        {
          "ordinal": 3,
          "name": "proof",
          "type_info": "Jsonb"
        }
      ],
      "parameters": {
        "Left": [
          "Int8",
          "Int8"
        ]
      },
      "nullable": [
        false,
        false,
        false,
        false
      ]
    }
  },
  "6c25f6955c7381b5ed9bf4f2eb233adbd2923baafc688f36b66b86f44b456668": {
    "query": "UPDATE blocks\n                SET root_hash = $1\n                WHERE number = $2",
    "describe": {
      "columns": [],
      "parameters": {
        "Left": [
          "Bytea",
          "Int8"
        ]
      },
      "nullable": []
    }
  },
  "6d676581f14d0935983aca496bc37b58206b90320058290809020a2604b11df3": {
    "query": "SELECT max(number) FROM blocks",
    "describe": {
      "columns": [
        {
          "ordinal": 0,
          "name": "max",
          "type_info": "Int8"
        }
      ],
      "parameters": {
        "Left": []
      },
      "nullable": [
        null
      ]
    }
  },
  "6e99e599875e2567cc2f280fda3dbb0ae6a13fcc065dca1f6e96204bd14c27d1": {
    "query": "INSERT INTO server_config (contract_addr, gov_contract_addr, nft_factory_addr) VALUES ($1, $2, $3)",
    "describe": {
      "columns": [],
      "parameters": {
        "Left": [
          "Text",
          "Text",
          "Text"
        ]
      },
      "nullable": []
    }
  },
  "714d10cb76076a8c10d147a14bfda609e7d809186b602406b671d4dd79a0ca8e": {
    "query": "SELECT * FROM accounts",
    "describe": {
      "columns": [
        {
          "ordinal": 0,
          "name": "id",
          "type_info": "Int8"
        },
        {
          "ordinal": 1,
          "name": "last_block",
          "type_info": "Int8"
        },
        {
          "ordinal": 2,
          "name": "nonce",
          "type_info": "Int8"
        },
        {
          "ordinal": 3,
          "name": "address",
          "type_info": "Bytea"
        },
        {
          "ordinal": 4,
          "name": "pubkey_hash",
          "type_info": "Bytea"
        }
      ],
      "parameters": {
        "Left": []
      },
      "nullable": [
        false,
        false,
        false,
        false,
        false
      ]
    }
  },
  "725d371ede030384949fa02f2d8f727f5cb441f4642f07033103fc037e6214c3": {
    "query": "UPDATE aggregate_operations SET to_block = $1 WHERE to_block > $1",
    "describe": {
      "columns": [],
      "parameters": {
        "Left": [
          "Int8"
        ]
      },
      "nullable": []
    }
  },
  "72e7f8ffef6a594e659f5d0eb02e7463612d2ff4c2b6d4db120b94ebde1c314b": {
    "query": "\n                SELECT * FROM nft\n                WHERE token_id = $1\n                LIMIT 1\n            ",
    "describe": {
      "columns": [
        {
          "ordinal": 0,
          "name": "token_id",
          "type_info": "Int4"
        },
        {
          "ordinal": 1,
          "name": "creator_account_id",
          "type_info": "Int4"
        },
        {
          "ordinal": 2,
          "name": "creator_address",
          "type_info": "Bytea"
        },
        {
          "ordinal": 3,
          "name": "serial_id",
          "type_info": "Int4"
        },
        {
          "ordinal": 4,
          "name": "address",
          "type_info": "Bytea"
        },
        {
          "ordinal": 5,
          "name": "content_hash",
          "type_info": "Bytea"
        }
      ],
      "parameters": {
        "Left": [
          "Int4"
        ]
      },
      "nullable": [
        false,
        false,
        false,
        false,
        false,
        false
      ]
    }
  },
  "73eedd4444ef5bfbfd526c319f97d75609a65517d63e88add0a864a9f7141a02": {
    "query": "\n            INSERT INTO block_metadata (block_number, fast_processing)\n            VALUES ($1, $2)\n            ",
    "describe": {
      "columns": [],
      "parameters": {
        "Left": [
          "Int8",
          "Bool"
        ]
      },
      "nullable": []
    }
  },
  "74a5cc4affa23433b5b7834df6dfa1a7a2c5a65f23289de3de5a4f1b93f89c06": {
    "query": "SELECT address FROM account_creates WHERE account_id = $1",
    "describe": {
      "columns": [
        {
          "ordinal": 0,
          "name": "address",
          "type_info": "Bytea"
        }
      ],
      "parameters": {
        "Left": [
          "Int8"
        ]
      },
      "nullable": [
        false
      ]
    }
  },
  "76ac37f173ae27687dbb0eb261a5ab9920fd2185e50a476c00315a874dd6b75c": {
    "query": "UPDATE prover_job_queue\n            SET (updated_at, job_status, updated_by) = (now(), $1, 'server_finish_job')\n            WHERE id = $2 AND job_type = $3",
    "describe": {
      "columns": [],
      "parameters": {
        "Left": [
          "Int4",
          "Int4",
          "Text"
        ]
      },
      "nullable": []
    }
  },
  "775393191c0f793a8431df81cdd8e5ec3121a22110d90974c903ae370366aa33": {
    "query": "UPDATE prover_job_queue\n            SET (updated_at, job_status) = (now(), $1)\n            WHERE updated_by = $2 and job_status = $3",
    "describe": {
      "columns": [],
      "parameters": {
        "Left": [
          "Int4",
          "Text",
          "Int4"
        ]
      },
      "nullable": []
    }
  },
  "779e2a1295e602dbc3d13bd1961769509f653a01cfbccfc3a5913e13a2c964df": {
    "query": "\n          WITH job_values as (\n            SELECT $1::int4, $2::int4, $3::text, 'server_add_job', $4::int8, $5::int8, $6::jsonb\n            WHERE NOT EXISTS (SELECT * FROM prover_job_queue WHERE first_block = $4 and last_block = $5 and job_type = $3 LIMIT 1)\n          )\n          INSERT INTO prover_job_queue (job_status, job_priority, job_type, updated_by, first_block, last_block, job_data)\n          SELECT * from job_values\n        ",
    "describe": {
      "columns": [],
      "parameters": {
        "Left": [
          "Int4",
          "Int4",
          "Text",
          "Int8",
          "Int8",
          "Jsonb"
        ]
      },
      "nullable": []
    }
  },
  "790d46519ceaa7fbd152f1edf29b85c97ab491488b7302d8df3f57e5fc3eff55": {
    "query": "\n                SELECT account_id FROM account_creates\n                WHERE address = $1 AND is_create = $2\n                ORDER BY block_number desc\n                LIMIT 1\n            ",
    "describe": {
      "columns": [
        {
          "ordinal": 0,
          "name": "account_id",
          "type_info": "Int8"
        }
      ],
      "parameters": {
        "Left": [
          "Bytea",
          "Bool"
        ]
      },
      "nullable": [
        false
      ]
    }
  },
  "79117ff48eeebec2c4a80c403c8870705285420fa707e1474c2604490bfa778e": {
    "query": "SELECT * FROM proofs WHERE block_number = $1",
    "describe": {
      "columns": [
        {
          "ordinal": 0,
          "name": "block_number",
          "type_info": "Int8"
        },
        {
          "ordinal": 1,
          "name": "proof",
          "type_info": "Jsonb"
        },
        {
          "ordinal": 2,
          "name": "created_at",
          "type_info": "Timestamptz"
        }
      ],
      "parameters": {
        "Left": [
          "Int8"
        ]
      },
      "nullable": [
        false,
        false,
        false
      ]
    }
  },
  "7bc4a6d9e909dce159213d0826726c10c7ec4008db2a4f05cbe613aa849e8a40": {
    "query": "\n            UPDATE forced_exit_requests\n                SET fulfilled_by = $1\n                WHERE id = $2\n            ",
    "describe": {
      "columns": [],
      "parameters": {
        "Left": [
          "Text",
          "Int8"
        ]
      },
      "nullable": []
    }
  },
  "7c51337430beeb0ed6e1f244da727797194ab44b5049b15cd2bcba4fc4642fb9": {
    "query": "SELECT * FROM server_config",
    "describe": {
      "columns": [
        {
          "ordinal": 0,
          "name": "id",
          "type_info": "Bool"
        },
        {
          "ordinal": 1,
          "name": "contract_addr",
          "type_info": "Text"
        },
        {
          "ordinal": 2,
          "name": "gov_contract_addr",
          "type_info": "Text"
        },
        {
          "ordinal": 3,
          "name": "nft_factory_addr",
          "type_info": "Text"
        }
      ],
      "parameters": {
        "Left": []
      },
      "nullable": [
        false,
        true,
        true,
        true
      ]
    }
  },
  "7c897b16e4a3ae8c80c3d165d010c0698d0256ebadcfac6ca1a173bf820a1c5e": {
    "query": "SELECT eth_signature FROM txs_batches_signatures\n                    WHERE batch_id = $1",
    "describe": {
      "columns": [
        {
          "ordinal": 0,
          "name": "eth_signature",
          "type_info": "Jsonb"
        }
      ],
      "parameters": {
        "Left": [
          "Int8"
        ]
      },
      "nullable": [
        false
      ]
    }
  },
  "7c90aaae688509c8dfd07789587b99bb276ca7938818293b6a27c06b2e9a3657": {
    "query": "UPDATE eth_operations\n                SET confirmed = $1, final_hash = $2\n                WHERE id = $3",
    "describe": {
      "columns": [],
      "parameters": {
        "Left": [
          "Bool",
          "Bytea",
          "Int8"
        ]
      },
      "nullable": []
    }
  },
  "7d22d9facba43b954a6ffbccffaee54feab17317910247d7752e0d59dcf3af9a": {
    "query": "\n                SELECT tx_hash, created_at, success, block_number\n                FROM executed_transactions\n                INNER JOIN txs_batches_hashes\n                ON txs_batches_hashes.batch_id = COALESCE(executed_transactions.batch_id, 0)\n                WHERE batch_hash = $1\n                ORDER BY created_at ASC, block_index ASC\n            ",
    "describe": {
      "columns": [
        {
          "ordinal": 0,
          "name": "tx_hash",
          "type_info": "Bytea"
        },
        {
          "ordinal": 1,
          "name": "created_at",
          "type_info": "Timestamptz"
        },
        {
          "ordinal": 2,
          "name": "success",
          "type_info": "Bool"
        },
        {
          "ordinal": 3,
          "name": "block_number",
          "type_info": "Int8"
        }
      ],
      "parameters": {
        "Left": [
          "Bytea"
        ]
      },
      "nullable": [
        false,
        false,
        false,
        false
      ]
    }
  },
  "7dfa76c3e12c301dc3d7fbf820ecf0be45e0b1c5f01ce13f7cdc1a82880804c1": {
    "query": "\n            SELECT * FROM forced_exit_requests\n            WHERE id = $1\n            LIMIT 1\n            ",
    "describe": {
      "columns": [
        {
          "ordinal": 0,
          "name": "id",
          "type_info": "Int8"
        },
        {
          "ordinal": 1,
          "name": "target",
          "type_info": "Text"
        },
        {
          "ordinal": 2,
          "name": "tokens",
          "type_info": "Text"
        },
        {
          "ordinal": 3,
          "name": "price_in_wei",
          "type_info": "Numeric"
        },
        {
          "ordinal": 4,
          "name": "valid_until",
          "type_info": "Timestamptz"
        },
        {
          "ordinal": 5,
          "name": "created_at",
          "type_info": "Timestamptz"
        },
        {
          "ordinal": 6,
          "name": "fulfilled_by",
          "type_info": "Text"
        },
        {
          "ordinal": 7,
          "name": "fulfilled_at",
          "type_info": "Timestamptz"
        }
      ],
      "parameters": {
        "Left": [
          "Int8"
        ]
      },
      "nullable": [
        false,
        false,
        false,
        false,
        false,
        false,
        true,
        true
      ]
    }
  },
  "7ff98a4fddc441ea83f72a4a75a7caf53b9661c37f26a90984a349bfa5aeab70": {
    "query": "INSERT INTO eth_aggregated_ops_binding (op_id, eth_op_id) VALUES ($1, $2)",
    "describe": {
      "columns": [],
      "parameters": {
        "Left": [
          "Int8",
          "Int8"
        ]
      },
      "nullable": []
    }
  },
  "7ffe90960741dbd6cba1bb6784bfb2f91e54b153fb652e61edaee3a73c40b43c": {
    "query": "DELETE FROM eth_operations WHERE id = ANY($1)",
    "describe": {
      "columns": [],
      "parameters": {
        "Left": [
          "Int8Array"
        ]
      },
      "nullable": []
    }
  },
  "80c2eb3abd0f05fb464113ca06dc2a7f1fe860bc4fcac0da805f13e980ca75a5": {
    "query": "SELECT * FROM pending_withdrawals WHERE withdrawal_hash = $1\n            LIMIT 1",
    "describe": {
      "columns": [
        {
          "ordinal": 0,
          "name": "id",
          "type_info": "Int8"
        },
        {
          "ordinal": 1,
          "name": "withdrawal_hash",
          "type_info": "Bytea"
        }
      ],
      "parameters": {
        "Left": [
          "Bytea"
        ]
      },
      "nullable": [
        false,
        false
      ]
    }
  },
  "82486779f7f76a4a50c2a3d5cbc460dae08a2296ffcb9744dfde5c44e70d2a5d": {
    "query": "TRUNCATE eth_unprocessed_aggregated_ops",
    "describe": {
      "columns": [],
      "parameters": {
        "Left": []
      },
      "nullable": []
    }
  },
  "839caf265f3e87a43a788d8fc321ec8d3ada6987d46ce1179683aefb0bb1e789": {
    "query": "SELECT COUNT(*) from mempool_txs\n            WHERE tx_hash = $1",
    "describe": {
      "columns": [
        {
          "ordinal": 0,
          "name": "count",
          "type_info": "Int8"
        }
      ],
      "parameters": {
        "Left": [
          "Text"
        ]
      },
      "nullable": [
        null
      ]
    }
  },
  "83cc9ff843c9dd1c974b651f5ed1e0c6bea94454db1d6f01b8fdf556cdd77d81": {
    "query": "DELETE FROM mempool_txs\n            WHERE tx_hash = $1",
    "describe": {
      "columns": [],
      "parameters": {
        "Left": [
          "Text"
        ]
      },
      "nullable": []
    }
  },
  "84d82fa461d36cf340903d16ac7c3191bb557a9c35e886146328dcc33fed25c0": {
    "query": "SELECT * FROM eth_tx_hashes WHERE tx_hash = $1",
    "describe": {
      "columns": [
        {
          "ordinal": 0,
          "name": "id",
          "type_info": "Int8"
        },
        {
          "ordinal": 1,
          "name": "eth_op_id",
          "type_info": "Int8"
        },
        {
          "ordinal": 2,
          "name": "tx_hash",
          "type_info": "Bytea"
        }
      ],
      "parameters": {
        "Left": [
          "Bytea"
        ]
      },
      "nullable": [
        false,
        false,
        false
      ]
    }
  },
  "8542fbcf1f669243a111348851c36ec3b01c4c11ac3391d55546d22a9e714e6b": {
    "query": "DELETE FROM executed_transactions\n            WHERE success = false AND created_at < $1",
    "describe": {
      "columns": [],
      "parameters": {
        "Left": [
          "Timestamptz"
        ]
      },
      "nullable": []
    }
  },
  "860cebd02464f314a5d2f7f9708beff689cce8891d8727189318732765f60a88": {
    "query": "\n            WITH aggr_comm AS (\n                SELECT \n                    aggregate_operations.created_at, \n                    eth_operations.final_hash, \n                    commit_aggregated_blocks_binding.block_number \n                FROM aggregate_operations\n                    INNER JOIN commit_aggregated_blocks_binding ON aggregate_operations.id = commit_aggregated_blocks_binding.op_id\n                    INNER JOIN eth_aggregated_ops_binding ON aggregate_operations.id = eth_aggregated_ops_binding.op_id\n                    INNER JOIN eth_operations ON eth_operations.id = eth_aggregated_ops_binding.eth_op_id\n                WHERE aggregate_operations.confirmed = true \n            ),\n            aggr_exec as (\n                 SELECT \n                    aggregate_operations.created_at, \n                    eth_operations.final_hash, \n                    execute_aggregated_blocks_binding.block_number \n                FROM aggregate_operations\n                    INNER JOIN execute_aggregated_blocks_binding ON aggregate_operations.id = execute_aggregated_blocks_binding.op_id\n                    INNER JOIN eth_aggregated_ops_binding ON aggregate_operations.id = eth_aggregated_ops_binding.op_id\n                    INNER JOIN eth_operations ON eth_operations.id = eth_aggregated_ops_binding.eth_op_id\n                WHERE aggregate_operations.confirmed = true \n            )\n            SELECT\n                blocks.number AS \"block_number!\",\n                blocks.root_hash AS \"new_state_root!\",\n                blocks.block_size AS \"block_size!\",\n                committed.final_hash AS \"commit_tx_hash?\",\n                verified.final_hash AS \"verify_tx_hash?\",\n                committed.created_at AS \"committed_at!\",\n                verified.created_at AS \"verified_at?\"\n            FROM blocks\n                     INNER JOIN aggr_comm committed ON blocks.number = committed.block_number\n                     LEFT JOIN aggr_exec verified ON blocks.number = verified.block_number\n            WHERE false\n                OR committed.final_hash = $1\n                OR verified.final_hash = $1\n                OR blocks.root_hash = $1\n                OR blocks.number = $2\n            ORDER BY blocks.number DESC\n            LIMIT 1;\n            ",
<<<<<<< HEAD
    "describe": {
      "columns": [
        {
          "ordinal": 0,
          "name": "block_number!",
          "type_info": "Int8"
        },
        {
          "ordinal": 1,
          "name": "new_state_root!",
          "type_info": "Bytea"
        },
        {
          "ordinal": 2,
          "name": "block_size!",
          "type_info": "Int8"
        },
        {
          "ordinal": 3,
          "name": "commit_tx_hash?",
          "type_info": "Bytea"
        },
        {
          "ordinal": 4,
          "name": "verify_tx_hash?",
          "type_info": "Bytea"
        },
        {
          "ordinal": 5,
          "name": "committed_at!",
          "type_info": "Timestamptz"
        },
        {
          "ordinal": 6,
          "name": "verified_at?",
          "type_info": "Timestamptz"
        }
      ],
      "parameters": {
        "Left": [
          "Bytea",
          "Int8"
        ]
      },
      "nullable": [
        false,
        false,
        false,
        true,
        true,
        false,
        false
      ]
    }
  },
  "86a1592862553cfb07b950a5f4547a650ee40ba774ddb367d8e84b5e8166cbea": {
    "query": "UPDATE prover_job_queue SET last_block = $1 WHERE last_block > $1",
=======
>>>>>>> 5af42fed
    "describe": {
      "columns": [
        {
          "ordinal": 0,
          "name": "block_number!",
          "type_info": "Int8"
        },
        {
          "ordinal": 1,
          "name": "new_state_root!",
          "type_info": "Bytea"
        },
        {
          "ordinal": 2,
          "name": "block_size!",
          "type_info": "Int8"
        },
        {
          "ordinal": 3,
          "name": "commit_tx_hash?",
          "type_info": "Bytea"
        },
        {
          "ordinal": 4,
          "name": "verify_tx_hash?",
          "type_info": "Bytea"
        },
        {
          "ordinal": 5,
          "name": "committed_at!",
          "type_info": "Timestamptz"
        },
        {
          "ordinal": 6,
          "name": "verified_at?",
          "type_info": "Timestamptz"
        }
      ],
      "parameters": {
        "Left": [
          "Bytea",
          "Int8"
        ]
      },
      "nullable": [
        false,
        false,
        false,
        true,
        true,
        false,
        false
      ]
    }
  },
  "86a1592862553cfb07b950a5f4547a650ee40ba774ddb367d8e84b5e8166cbea": {
    "query": "UPDATE prover_job_queue SET last_block = $1 WHERE last_block > $1",
    "describe": {
      "columns": [],
      "parameters": {
        "Left": [
          "Int8"
        ]
      },
      "nullable": []
    }
  },
  "8a039b0bae78afb5d106d84f7d136be17670909814f92a8e8070ba99a9aea21c": {
    "query": "SELECT * FROM data_restore_last_watched_eth_block LIMIT 1",
    "describe": {
      "columns": [
        {
          "ordinal": 0,
          "name": "id",
          "type_info": "Int4"
        },
        {
          "ordinal": 1,
          "name": "block_number",
          "type_info": "Text"
        }
      ],
      "parameters": {
        "Left": []
      },
      "nullable": [
        false,
        false
      ]
    }
  },
  "8a3e948a644c7d8bc415209c16dc4f2d4a5fdc06318c94391d5150d83b9ef52c": {
    "query": "INSERT INTO executed_transactions (block_number, block_index, tx, operation, tx_hash, from_account, to_account, success, fail_reason, primary_account_address, nonce, created_at, eth_sign_data, batch_id)\n                VALUES ($1, $2, $3, $4, $5, $6, $7, $8, $9, $10, $11, $12, $13, $14)\n                ON CONFLICT (tx_hash)\n                DO UPDATE\n                SET block_number = $1, block_index = $2, tx = $3, operation = $4, tx_hash = $5, from_account = $6, to_account = $7, success = $8, fail_reason = $9, primary_account_address = $10, nonce = $11, created_at = $12, eth_sign_data = $13, batch_id = $14",
    "describe": {
      "columns": [],
      "parameters": {
        "Left": [
          "Int8",
          "Int4",
          "Jsonb",
          "Jsonb",
          "Bytea",
          "Bytea",
          "Bytea",
          "Bool",
          "Text",
          "Bytea",
          "Int8",
          "Timestamptz",
          "Jsonb",
          "Int8"
        ]
      },
      "nullable": []
    }
  },
  "8aa384bd2d145e1b7a8a6e18b560af991da3ef0d41ee5cae8f0c0573287acf04": {
    "query": "\n                    SELECT * FROM balances\n                    WHERE account_id = $1\n                ",
    "describe": {
      "columns": [
        {
          "ordinal": 0,
          "name": "account_id",
          "type_info": "Int8"
        },
        {
          "ordinal": 1,
          "name": "coin_id",
          "type_info": "Int4"
        },
        {
          "ordinal": 2,
          "name": "balance",
          "type_info": "Numeric"
        }
      ],
      "parameters": {
        "Left": [
          "Int8"
        ]
      },
      "nullable": [
        false,
        false,
        false
      ]
    }
  },
  "8c2b6d94cb84616a33ecfb94be7153b3d760b456fa24af058076a69a6f4f204c": {
    "query": "\n            SELECT * FROM mint_nft_updates \n            WHERE token_id = $1\n            ",
    "describe": {
      "columns": [
        {
          "ordinal": 0,
          "name": "token_id",
          "type_info": "Int4"
        },
        {
          "ordinal": 1,
          "name": "block_number",
          "type_info": "Int8"
        },
        {
          "ordinal": 2,
          "name": "creator_account_id",
          "type_info": "Int4"
        },
        {
          "ordinal": 3,
          "name": "creator_address",
          "type_info": "Bytea"
        },
        {
          "ordinal": 4,
          "name": "update_order_id",
          "type_info": "Int4"
        },
        {
          "ordinal": 5,
          "name": "serial_id",
          "type_info": "Int4"
        },
        {
          "ordinal": 6,
          "name": "address",
          "type_info": "Bytea"
        },
        {
          "ordinal": 7,
          "name": "content_hash",
          "type_info": "Bytea"
        },
        {
          "ordinal": 8,
          "name": "symbol",
          "type_info": "Text"
        }
      ],
      "parameters": {
        "Left": [
          "Int4"
        ]
      },
      "nullable": [
        false,
        false,
        false,
        false,
        false,
        false,
        false,
        false,
        false
      ]
    }
  },
  "8cc434d8801cbe1f957e54a29b0aa49182bd5b693d24b5c74c34290ed5768389": {
    "query": "INSERT INTO txs_batches_hashes VALUES($1, $2)",
    "describe": {
      "columns": [],
      "parameters": {
        "Left": [
          "Int8",
          "Bytea"
        ]
      },
      "nullable": []
    }
  },
  "8e69d6ddc76fddeb674420cd6aa48c2911c74110917c9833d97911f4988c0755": {
    "query": "\n                            WITH transactions AS (\n                                SELECT\n                                    tx_hash,\n                                    tx as op,\n                                    block_number,\n                                    created_at,\n                                    success,\n                                    fail_reason,\n                                    Null::bytea as eth_hash,\n                                    Null::bigint as priority_op_serialid,\n                                    block_index\n                                FROM executed_transactions\n                                WHERE (from_account = $1 OR to_account = $1 OR primary_account_address = $1)\n                                    AND created_at <= $2\n                            ), priority_ops AS (\n                                SELECT\n                                    tx_hash,\n                                    operation as op,\n                                    block_number,\n                                    created_at,\n                                    true as success,\n                                    Null as fail_reason,\n                                    eth_hash,\n                                    priority_op_serialid,\n                                    block_index\n                                FROM executed_priority_operations\n                                WHERE (from_account = $1 OR to_account = $1) AND created_at <= $2\n                            ), everything AS (\n                                SELECT * FROM transactions\n                                UNION ALL\n                                SELECT * FROM priority_ops\n                            )\n                            SELECT\n                                tx_hash as \"tx_hash!\",\n                                block_number as \"block_number!\",\n                                op as \"op!\",\n                                created_at as \"created_at!\",\n                                success as \"success!\",\n                                fail_reason as \"fail_reason?\",\n                                eth_hash as \"eth_hash?\",\n                                priority_op_serialid as \"priority_op_serialid?\"\n                            FROM everything\n                            ORDER BY created_at DESC, block_index DESC\n                            LIMIT $3\n                        ",
    "describe": {
      "columns": [
        {
          "ordinal": 0,
          "name": "tx_hash!",
          "type_info": "Bytea"
        },
        {
          "ordinal": 1,
          "name": "block_number!",
          "type_info": "Int8"
        },
        {
          "ordinal": 2,
          "name": "op!",
          "type_info": "Jsonb"
        },
        {
          "ordinal": 3,
          "name": "created_at!",
          "type_info": "Timestamptz"
        },
        {
          "ordinal": 4,
          "name": "success!",
          "type_info": "Bool"
        },
        {
          "ordinal": 5,
          "name": "fail_reason?",
          "type_info": "Text"
        },
        {
          "ordinal": 6,
          "name": "eth_hash?",
          "type_info": "Bytea"
        },
        {
          "ordinal": 7,
          "name": "priority_op_serialid?",
          "type_info": "Int8"
        }
      ],
      "parameters": {
        "Left": [
          "Bytea",
          "Timestamptz",
          "Int8"
        ]
      },
      "nullable": [
        null,
        null,
        null,
        null,
        null,
        null,
        null,
        null
      ]
    }
  },
  "8eb8865ba9f727bf86cbb3713903241b60e61b02b200fcf60483c99ff7cdc57c": {
    "query": "INSERT INTO data_restore_rollup_block_ops (block_num, operation)\n                SELECT $1, u.operation\n                    FROM UNNEST ($2::jsonb[])\n                    AS u(operation)",
    "describe": {
      "columns": [],
      "parameters": {
        "Left": [
          "Int8",
          "JsonbArray"
        ]
      },
      "nullable": []
    }
  },
  "8f703c1371cfad6b11cb022ef8edcd1e3068ce3d7c82251a92a4dd1797fe299f": {
    "query": "\n                        INSERT INTO account_pubkey_updates ( update_order_id, account_id, block_number, old_pubkey_hash, new_pubkey_hash, old_nonce, new_nonce )\n                        VALUES ( $1, $2, $3, $4, $5, $6, $7 )\n                        ",
    "describe": {
      "columns": [],
      "parameters": {
        "Left": [
          "Int4",
          "Int8",
          "Int8",
          "Bytea",
          "Bytea",
          "Int8",
          "Int8"
        ]
      },
      "nullable": []
    }
  },
  "8f829092d361a063ad41c04b018b084c7d39318fa5b20beb02d43f3dff487357": {
    "query": "INSERT INTO aggregated_proofs (first_block, last_block, proof)\n            VALUES ($1, $2, $3)",
    "describe": {
      "columns": [],
      "parameters": {
        "Left": [
          "Int8",
          "Int8",
          "Jsonb"
        ]
      },
      "nullable": []
    }
  },
  "8fa8f2151ca29683db10c67186c397d6d86cd2322431a5915bc187114fa7bcd8": {
    "query": "\n                        INSERT INTO mint_nft_updates ( token_id, creator_account_id, creator_address, serial_id, address, content_hash, block_number, update_order_id, symbol )\n                        VALUES ( $1, $2, $3, $4, $5, $6, $7, $8, $9)\n                        ",
    "describe": {
      "columns": [],
      "parameters": {
        "Left": [
          "Int4",
          "Int4",
          "Bytea",
          "Int4",
          "Bytea",
          "Bytea",
          "Int8",
          "Int4",
          "Text"
        ]
      },
      "nullable": []
    }
  },
  "92663f125319988e4b5d80d3d58286ca90a29ec2fa97d87750942c9e0615d1bc": {
    "query": "SELECT COUNT(*) FROM prover_job_queue WHERE job_status != $1",
    "describe": {
      "columns": [
        {
          "ordinal": 0,
          "name": "count",
          "type_info": "Int8"
        }
      ],
      "parameters": {
        "Left": [
          "Int4"
        ]
      },
      "nullable": [
        null
      ]
    }
  },
  "931b39aa534358963d02950c0821a1b28c4354db0d0dfc90a110a546549ef690": {
    "query": "SELECT count(*) as \"count!\" FROM executed_priority_operations WHERE block_number = $1",
    "describe": {
      "columns": [
        {
          "ordinal": 0,
          "name": "count!",
          "type_info": "Int8"
        }
      ],
      "parameters": {
        "Left": [
          "Int8"
        ]
      },
      "nullable": [
        null
      ]
    }
  },
  "93fe4dceacf4e052ad807068272dc768eab33513e6c1e1ac62d2f989b1a26eee": {
    "query": "\n                INSERT INTO eth_operations (op_type, nonce, last_deadline_block, last_used_gas_price, raw_tx)\n                VALUES ($1, $2, $3, $4, $5)\n                RETURNING id\n            ",
    "describe": {
      "columns": [
        {
          "ordinal": 0,
          "name": "id",
          "type_info": "Int8"
        }
      ],
      "parameters": {
        "Left": [
          "Text",
          "Int8",
          "Int8",
          "Numeric",
          "Bytea"
        ]
      },
      "nullable": [
        false
      ]
    }
  },
  "94a736f1c27584b85131beec2013ebbfbfd05e75388f37374a509eee5c9cd1df": {
    "query": "DELETE FROM data_restore_storage_state_update",
    "describe": {
      "columns": [],
      "parameters": {
        "Left": []
      },
      "nullable": []
    }
  },
  "961bbd13b54a7d53a58dfef2e60ce77752ff30807226edc69a47487b994b1468": {
    "query": "\n            INSERT INTO tokens ( id, address, symbol, decimals, is_nft )\n            VALUES ( $1, $2, $3, $4, $5 )\n            ",
    "describe": {
      "columns": [],
      "parameters": {
        "Left": [
          "Int4",
          "Text",
          "Text",
          "Int2",
          "Bool"
        ]
      },
      "nullable": []
    }
  },
  "963cad1979935b50bc5c2bbe174f5d94fbd5c38ea752d304f987229c89e6070a": {
    "query": "\n            DELETE FROM forced_exit_requests\n            WHERE fulfilled_by IS NULL AND valid_until < $1\n            ",
    "describe": {
      "columns": [],
      "parameters": {
        "Left": [
          "Timestamptz"
        ]
      },
      "nullable": []
    }
  },
  "981fb627ef58081884cfa08f32153f356807406dafa291692276ba1f6459b855": {
    "query": "\n                SELECT COUNT(*) as \"count!\" FROM executed_transactions\n                WHERE block_number <= $1 AND (from_account = $2 OR to_account = $2 OR primary_account_address = $2)\n            ",
<<<<<<< HEAD
=======
    "describe": {
      "columns": [
        {
          "ordinal": 0,
          "name": "count!",
          "type_info": "Int8"
        }
      ],
      "parameters": {
        "Left": [
          "Int8",
          "Bytea"
        ]
      },
      "nullable": [
        null
      ]
    }
  },
  "98f87793202531586603307eab53987f75f4e07614af8706e6180413f808a1b4": {
    "query": "INSERT INTO txs_batches_signatures VALUES($1, $2)",
>>>>>>> 5af42fed
    "describe": {
      "columns": [
        {
          "ordinal": 0,
          "name": "count!",
          "type_info": "Int8"
        }
      ],
      "parameters": {
        "Left": [
          "Int8",
          "Bytea"
        ]
      },
      "nullable": [
        null
      ]
    }
  },
  "98f87793202531586603307eab53987f75f4e07614af8706e6180413f808a1b4": {
    "query": "INSERT INTO txs_batches_signatures VALUES($1, $2)",
    "describe": {
      "columns": [],
      "parameters": {
        "Left": [
          "Int8",
          "Jsonb"
        ]
      },
      "nullable": []
    }
  },
  "99345d28e9aa3a325a7b8027ccd73f1dcea835cdf80e4432404337b2bf62a64e": {
    "query": "DELETE FROM pending_block",
    "describe": {
      "columns": [],
      "parameters": {
        "Left": []
      },
      "nullable": []
    }
  },
  "99b1aad6f25729e9189706d99c87b8487788b2de0a4ed7915d4f49daf37b62dc": {
    "query": "SELECT COUNT(*) from mempool_txs",
    "describe": {
      "columns": [
        {
          "ordinal": 0,
          "name": "count",
          "type_info": "Int8"
        }
      ],
      "parameters": {
        "Left": []
      },
      "nullable": [
        null
      ]
    }
  },
  "9aeeb5e20f4f34d4b4e1987f1bf0a23ee931f12da071b134225069d32c1896de": {
    "query": "SELECT * FROM pending_block\n            ORDER BY number DESC\n            LIMIT 1",
    "describe": {
      "columns": [
        {
          "ordinal": 0,
          "name": "number",
          "type_info": "Int8"
        },
        {
          "ordinal": 1,
          "name": "chunks_left",
          "type_info": "Int8"
        },
        {
          "ordinal": 2,
          "name": "unprocessed_priority_op_before",
          "type_info": "Int8"
        },
        {
          "ordinal": 3,
          "name": "pending_block_iteration",
          "type_info": "Int8"
        },
        {
          "ordinal": 4,
          "name": "timestamp",
          "type_info": "Int8"
        },
        {
          "ordinal": 5,
          "name": "previous_root_hash",
          "type_info": "Bytea"
        }
      ],
      "parameters": {
        "Left": []
      },
      "nullable": [
        false,
        false,
        false,
        false,
        true,
        false
      ]
    }
  },
  "9c0a30a24bb6c2481323effc74b01db6163f9e9a368da85ceda727b6e547f087": {
    "query": "DELETE FROM data_restore_rollup_blocks",
    "describe": {
      "columns": [],
      "parameters": {
        "Left": []
      },
      "nullable": []
    }
  },
  "9fb67f0d0bc8387201e5358ca011da4b6d4d48c38c5de3f628c9818804c01376": {
    "query": "\n                                WITH transactions AS (\n                                    SELECT\n                                        tx_hash,\n                                        tx as op,\n                                        block_number,\n                                        created_at,\n                                        success,\n                                        fail_reason,\n                                        Null::bytea as eth_hash,\n                                        Null::bigint as priority_op_serialid,\n                                        block_index\n                                    FROM executed_transactions\n                                    WHERE block_number = $1 AND created_at <= $2\n                                ), priority_ops AS (\n                                    SELECT\n                                        tx_hash,\n                                        operation as op,\n                                        block_number,\n                                        created_at,\n                                        true as success,\n                                        Null as fail_reason,\n                                        eth_hash,\n                                        priority_op_serialid,\n                                        block_index\n                                    FROM executed_priority_operations\n                                    WHERE block_number = $1 AND created_at <= $2\n                                ), everything AS (\n                                    SELECT * FROM transactions\n                                    UNION ALL\n                                    SELECT * FROM priority_ops\n                                )\n                                SELECT\n                                    tx_hash as \"tx_hash!\",\n                                    block_number as \"block_number!\",\n                                    op as \"op!\",\n                                    created_at as \"created_at!\",\n                                    success as \"success!\",\n                                    fail_reason as \"fail_reason?\",\n                                    eth_hash as \"eth_hash?\",\n                                    priority_op_serialid as \"priority_op_serialid?\"\n                                FROM everything\n                                ORDER BY created_at DESC, block_index DESC\n                                LIMIT $3\n                            ",
    "describe": {
      "columns": [
        {
          "ordinal": 0,
          "name": "tx_hash!",
          "type_info": "Bytea"
        },
        {
          "ordinal": 1,
          "name": "block_number!",
          "type_info": "Int8"
        },
        {
          "ordinal": 2,
          "name": "op!",
          "type_info": "Jsonb"
        },
        {
          "ordinal": 3,
          "name": "created_at!",
          "type_info": "Timestamptz"
        },
        {
          "ordinal": 4,
          "name": "success!",
          "type_info": "Bool"
        },
        {
          "ordinal": 5,
          "name": "fail_reason?",
          "type_info": "Text"
        },
        {
          "ordinal": 6,
          "name": "eth_hash?",
          "type_info": "Bytea"
        },
        {
          "ordinal": 7,
          "name": "priority_op_serialid?",
          "type_info": "Int8"
        }
      ],
      "parameters": {
        "Left": [
          "Int8",
          "Timestamptz",
          "Int8"
        ]
      },
      "nullable": [
        null,
        null,
        null,
        null,
        null,
        null,
        null,
        null
      ]
    }
  },
  "9fb67f0d0bc8387201e5358ca011da4b6d4d48c38c5de3f628c9818804c01376": {
    "query": "\n                                WITH transactions AS (\n                                    SELECT\n                                        tx_hash,\n                                        tx as op,\n                                        block_number,\n                                        created_at,\n                                        success,\n                                        fail_reason,\n                                        Null::bytea as eth_hash,\n                                        Null::bigint as priority_op_serialid,\n                                        block_index\n                                    FROM executed_transactions\n                                    WHERE block_number = $1 AND created_at <= $2\n                                ), priority_ops AS (\n                                    SELECT\n                                        tx_hash,\n                                        operation as op,\n                                        block_number,\n                                        created_at,\n                                        true as success,\n                                        Null as fail_reason,\n                                        eth_hash,\n                                        priority_op_serialid,\n                                        block_index\n                                    FROM executed_priority_operations\n                                    WHERE block_number = $1 AND created_at <= $2\n                                ), everything AS (\n                                    SELECT * FROM transactions\n                                    UNION ALL\n                                    SELECT * FROM priority_ops\n                                )\n                                SELECT\n                                    tx_hash as \"tx_hash!\",\n                                    block_number as \"block_number!\",\n                                    op as \"op!\",\n                                    created_at as \"created_at!\",\n                                    success as \"success!\",\n                                    fail_reason as \"fail_reason?\",\n                                    eth_hash as \"eth_hash?\",\n                                    priority_op_serialid as \"priority_op_serialid?\"\n                                FROM everything\n                                ORDER BY created_at DESC, block_index DESC\n                                LIMIT $3\n                            ",
    "describe": {
      "columns": [
        {
          "ordinal": 0,
          "name": "tx_hash!",
          "type_info": "Bytea"
        },
        {
          "ordinal": 1,
          "name": "block_number!",
          "type_info": "Int8"
        },
        {
          "ordinal": 2,
          "name": "op!",
          "type_info": "Jsonb"
        },
        {
          "ordinal": 3,
          "name": "created_at!",
          "type_info": "Timestamptz"
        },
        {
          "ordinal": 4,
          "name": "success!",
          "type_info": "Bool"
        },
        {
          "ordinal": 5,
          "name": "fail_reason?",
          "type_info": "Text"
        },
        {
          "ordinal": 6,
          "name": "eth_hash?",
          "type_info": "Bytea"
        },
        {
          "ordinal": 7,
          "name": "priority_op_serialid?",
          "type_info": "Int8"
        }
      ],
      "parameters": {
        "Left": [
          "Int8",
          "Timestamptz",
          "Int8"
        ]
      },
      "nullable": [
        null,
        null,
        null,
        null,
        null,
        null,
        null,
        null
      ]
    }
  },
  "9fbf3d0ae8610fb464ac74ff989860eb913f4bfb14790373021ef456b671ed96": {
    "query": "SELECT * FROM eth_tx_hashes\n                WHERE eth_op_id = $1\n                ORDER BY id ASC",
    "describe": {
      "columns": [
        {
          "ordinal": 0,
          "name": "id",
          "type_info": "Int8"
        },
        {
          "ordinal": 1,
          "name": "eth_op_id",
          "type_info": "Int8"
        },
        {
          "ordinal": 2,
          "name": "tx_hash",
          "type_info": "Bytea"
        }
      ],
      "parameters": {
        "Left": [
          "Int8"
        ]
      },
      "nullable": [
        false,
        false,
        false
      ]
    }
  },
  "a154c713c54d22beec24fd99856956ab851fc6daf5692ffc6e0255c7dc6f16c1": {
    "query": "\n                SELECT * FROM account_pubkey_updates\n                WHERE account_id = $1 AND block_number > $2\n            ",
    "describe": {
      "columns": [
        {
          "ordinal": 0,
          "name": "pubkey_update_id",
          "type_info": "Int4"
        },
        {
          "ordinal": 1,
          "name": "update_order_id",
          "type_info": "Int4"
        },
        {
          "ordinal": 2,
          "name": "account_id",
          "type_info": "Int8"
        },
        {
          "ordinal": 3,
          "name": "block_number",
          "type_info": "Int8"
        },
        {
          "ordinal": 4,
          "name": "old_pubkey_hash",
          "type_info": "Bytea"
        },
        {
          "ordinal": 5,
          "name": "new_pubkey_hash",
          "type_info": "Bytea"
        },
        {
          "ordinal": 6,
          "name": "old_nonce",
          "type_info": "Int8"
        },
        {
          "ordinal": 7,
          "name": "new_nonce",
          "type_info": "Int8"
        }
      ],
      "parameters": {
        "Left": [
          "Int8",
          "Int8"
        ]
      },
      "nullable": [
        false,
        false,
        false,
        false,
        false,
        false,
        false,
        false
      ]
    }
  },
  "a2136dbcda0662f6010efd6d52a67aef28c103d0bfd83c7bba384a305b41e9ca": {
    "query": "SELECT id FROM aggregate_operations WHERE from_block > $1",
    "describe": {
      "columns": [
        {
          "ordinal": 0,
          "name": "id",
          "type_info": "Int8"
        }
      ],
      "parameters": {
        "Left": [
          "Int8"
        ]
      },
      "nullable": [
        false
      ]
    }
  },
  "a2da93cd95ba78f23b8e7df776892a32a2228957881389d5a59803e9de38623f": {
    "query": "\n            INSERT INTO ticker_price ( token_id, usd_price, last_updated )\n            VALUES ( $1, $2, $3 )\n            ON CONFLICT (token_id)\n            DO\n              UPDATE SET usd_price = $2, last_updated = $3\n            ",
    "describe": {
      "columns": [],
      "parameters": {
        "Left": [
          "Int4",
          "Numeric",
          "Timestamptz"
        ]
      },
      "nullable": []
    }
  },
  "a2f0e74e1c9640230efbb47588000d9cc55a6d27d1ab829acc03fa1aeca69e35": {
    "query": "\n            DELETE FROM executed_transactions\n            WHERE block_number > $1\n        ",
    "describe": {
      "columns": [],
      "parameters": {
        "Left": [
          "Int8"
        ]
      },
      "nullable": []
    }
  },
  "a35474b8ed25c6265defe4e7621f11eae0deedc08a9cbc9780773c5be5697fcc": {
    "query": "\n                INSERT INTO withdrawn_nfts_factories (token_id, factory_address)\n                SELECT token_id, \n                    COALESCE(nft_factory.factory_address, server_config.nft_factory_addr) as factory_address\n                FROM nft\n                INNER JOIN server_config ON server_config.id = true\n                LEFT JOIN nft_factory ON nft_factory.creator_id = nft.creator_account_id\n                WHERE nft.token_id = ANY($1)\n            ",
    "describe": {
      "columns": [],
      "parameters": {
        "Left": [
          "Int4Array"
        ]
      },
      "nullable": []
    }
  },
  "a36020585959caaf7354f66c84a5df7e796e95c5759256aaf861dd60597071f3": {
    "query": "\n                                WITH transactions AS (\n                                    SELECT\n                                        tx_hash,\n                                        tx as op,\n                                        block_number,\n                                        created_at,\n                                        success,\n                                        fail_reason,\n                                        Null::bytea as eth_hash,\n                                        Null::bigint as priority_op_serialid,\n                                        block_index\n                                    FROM executed_transactions\n                                    WHERE block_number = $1 AND created_at >= $2\n                                ), priority_ops AS (\n                                    SELECT\n                                        tx_hash,\n                                        operation as op,\n                                        block_number,\n                                        created_at,\n                                        true as success,\n                                        Null as fail_reason,\n                                        eth_hash,\n                                        priority_op_serialid,\n                                        block_index\n                                    FROM executed_priority_operations\n                                    WHERE block_number = $1 AND created_at >= $2\n                                ), everything AS (\n                                    SELECT * FROM transactions\n                                    UNION ALL\n                                    SELECT * FROM priority_ops\n                                )\n                                SELECT\n                                    tx_hash as \"tx_hash!\",\n                                    block_number as \"block_number!\",\n                                    op as \"op!\",\n                                    created_at as \"created_at!\",\n                                    success as \"success!\",\n                                    fail_reason as \"fail_reason?\",\n                                    eth_hash as \"eth_hash?\",\n                                    priority_op_serialid as \"priority_op_serialid?\"\n                                FROM everything\n                                ORDER BY created_at ASC, block_index ASC\n                                LIMIT $3\n                            ",
    "describe": {
      "columns": [
        {
          "ordinal": 0,
          "name": "tx_hash!",
          "type_info": "Bytea"
        },
        {
          "ordinal": 1,
          "name": "block_number!",
          "type_info": "Int8"
        },
        {
          "ordinal": 2,
          "name": "op!",
          "type_info": "Jsonb"
        },
        {
          "ordinal": 3,
          "name": "created_at!",
          "type_info": "Timestamptz"
        },
        {
          "ordinal": 4,
          "name": "success!",
          "type_info": "Bool"
        },
        {
          "ordinal": 5,
          "name": "fail_reason?",
          "type_info": "Text"
        },
        {
          "ordinal": 6,
          "name": "eth_hash?",
          "type_info": "Bytea"
        },
        {
          "ordinal": 7,
          "name": "priority_op_serialid?",
          "type_info": "Int8"
        }
      ],
      "parameters": {
        "Left": [
          "Int8",
          "Timestamptz",
          "Int8"
        ]
      },
      "nullable": [
        null,
        null,
        null,
        null,
        null,
        null,
        null,
        null
      ]
    }
  },
  "a4969ac155106f1d8dd9b305e71ce36b3ee39adf75574d40e123a617a502ffe4": {
    "query": "INSERT INTO executed_transactions (block_number, block_index, tx, operation, tx_hash, from_account, to_account, success, fail_reason, primary_account_address, nonce, created_at, eth_sign_data, batch_id)\n                VALUES ($1, $2, $3, $4, $5, $6, $7, $8, $9, $10, $11, $12, $13, $14)\n                ON CONFLICT (tx_hash)\n                DO NOTHING",
    "describe": {
      "columns": [],
      "parameters": {
        "Left": [
          "Int8",
          "Int4",
          "Jsonb",
          "Jsonb",
          "Bytea",
          "Bytea",
          "Bytea",
          "Bool",
          "Text",
          "Bytea",
          "Int8",
          "Timestamptz",
          "Jsonb",
          "Int8"
        ]
      },
      "nullable": []
    }
  },
  "a77668a3dce7f7cd1f45816f932eea685d429c3d75b40ea8e1a1bb9fc29f11c6": {
    "query": "UPDATE prover_job_queue SET (job_status, updated_at, updated_by) = ($1, now(), 'server_clean_idle')\n            WHERE job_status = $2 and (now() - updated_at) >= interval '120 seconds'",
    "describe": {
      "columns": [],
      "parameters": {
        "Left": [
          "Int4",
          "Int4"
        ]
      },
      "nullable": []
    }
  },
  "a7c77ca1eaea92f29494328c6652246732e50e2c989ed87676e333c295e0c251": {
    "query": "UPDATE eth_parameters\n            SET last_committed_block = $1, last_verified_block = $2, last_executed_block = $3\n            WHERE id = true",
    "describe": {
      "columns": [],
      "parameters": {
        "Left": [
          "Int8",
          "Int8",
          "Int8"
        ]
      },
      "nullable": []
    }
  },
  "a8db70ecce6347665cfbc4dd9f43bb99d6681ad811b14ebb77ca57b685d92630": {
    "query": "\n                SELECT COUNT(*) as \"count!\" FROM executed_priority_operations\n                WHERE block_number <= $1 AND (from_account = $2 OR to_account = $2)\n            ",
    "describe": {
      "columns": [
        {
          "ordinal": 0,
          "name": "count!",
          "type_info": "Int8"
        }
      ],
      "parameters": {
        "Left": [
          "Int8",
          "Bytea"
        ]
      },
      "nullable": [
        null
      ]
    }
  },
  "a9e416d1cf63d47318cf8da7904b62101a9fa413f5b646b832cd9114a6693158": {
    "query": "\n                WITH transactions AS (\n                    SELECT tx_hash, created_at, block_index\n                    FROM executed_transactions\n                    WHERE from_account = $1 OR to_account = $1 OR primary_account_address = $1\n                ), priority_ops AS (\n                    SELECT tx_hash, created_at, block_index\n                    FROM executed_priority_operations\n                    WHERE from_account = $1 OR to_account = $1\n                ), everything AS (\n                    SELECT * FROM transactions\n                    UNION ALL\n                    SELECT * FROM priority_ops\n                )\n                SELECT\n                    tx_hash as \"tx_hash!\"\n                FROM everything\n                ORDER BY created_at DESC, block_index DESC\n                LIMIT 1\n            ",
    "describe": {
      "columns": [
        {
          "ordinal": 0,
          "name": "tx_hash!",
          "type_info": "Bytea"
        }
      ],
      "parameters": {
        "Left": [
          "Bytea"
        ]
      },
      "nullable": [
        null
      ]
    }
  },
  "aaaf2bcea738151db11f6152772516a46ef7d23ae885936094226b837369ee3c": {
    "query": "DELETE FROM mempool_txs\n            WHERE tx_hash = ANY($1)",
    "describe": {
      "columns": [],
      "parameters": {
        "Left": [
          "TextArray"
        ]
      },
      "nullable": []
    }
  },
  "aafe4eaa64fd1b3ab1205f64329460b9a5f354e41c4ddc8a1f39f4661e7f9040": {
    "query": "\n                SELECT nft.*, tokens.symbol, withdrawn_nfts_factories.factory_address as \"withdrawn_factory?\",\n                    COALESCE(nft_factory.factory_address, server_config.nft_factory_addr) as \"current_factory!\"\n                FROM nft\n                INNER JOIN server_config\n                    ON server_config.id = true\n                INNER JOIN tokens\n                    ON tokens.id = nft.token_id\n                LEFT JOIN nft_factory\n                    ON nft_factory.creator_id = nft.creator_account_id\n                LEFT JOIN withdrawn_nfts_factories\n                    ON withdrawn_nfts_factories.token_id = nft.token_id\n                WHERE nft.token_id = $1\n                LIMIT 1\n            ",
    "describe": {
      "columns": [
        {
          "ordinal": 0,
          "name": "token_id",
          "type_info": "Int4"
        },
        {
          "ordinal": 1,
          "name": "creator_account_id",
          "type_info": "Int4"
        },
        {
          "ordinal": 2,
          "name": "creator_address",
          "type_info": "Bytea"
        },
        {
          "ordinal": 3,
          "name": "serial_id",
          "type_info": "Int4"
        },
        {
          "ordinal": 4,
          "name": "address",
          "type_info": "Bytea"
        },
        {
          "ordinal": 5,
          "name": "content_hash",
          "type_info": "Bytea"
        },
        {
          "ordinal": 6,
          "name": "symbol",
          "type_info": "Text"
        },
        {
          "ordinal": 7,
          "name": "withdrawn_factory?",
          "type_info": "Text"
        },
        {
          "ordinal": 8,
          "name": "current_factory!",
          "type_info": "Text"
        }
      ],
      "parameters": {
        "Left": [
          "Int4"
        ]
      },
      "nullable": [
        false,
        false,
        false,
        false,
        false,
        false,
        false,
        false,
        null
      ]
    }
  },
  "abbdfc0983adb46d2051a4f6f2c0c46d17196bf312e1bb4747bf5b07f73d53d1": {
    "query": "INSERT INTO executed_priority_operations (block_number, block_index, operation, from_account, to_account,\n                priority_op_serialid, deadline_block, eth_hash, eth_block, created_at, eth_block_index, tx_hash)\n            VALUES ($1, $2, $3, $4, $5, $6, $7, $8, $9, $10, $11, $12)\n            ON CONFLICT (priority_op_serialid)\n            DO NOTHING",
    "describe": {
      "columns": [],
      "parameters": {
        "Left": [
          "Int8",
          "Int4",
          "Jsonb",
          "Bytea",
          "Bytea",
          "Int8",
          "Int8",
          "Bytea",
          "Int8",
          "Timestamptz",
          "Int8",
          "Bytea"
        ]
      },
      "nullable": []
    }
  },
<<<<<<< HEAD
=======
  "b1b0fd6eab9edcac470d79302d6da97ad73181c41fe313b08c7a6bfa3b0ccd11": {
    "query": "SELECT MAX(id) FROM tokens",
    "describe": {
      "columns": [
        {
          "ordinal": 0,
          "name": "max",
          "type_info": "Int4"
        }
      ],
      "parameters": {
        "Left": []
      },
      "nullable": [
        null
      ]
    }
  },
>>>>>>> 5af42fed
  "b1c528c67d3c2ecea86e3ba1b2407cb4ee72149d66be0498be1c1162917c065d": {
    "query": "INSERT INTO block_witness (block, witness)\n            VALUES ($1, $2)\n            ON CONFLICT (block)\n            DO NOTHING",
    "describe": {
      "columns": [],
      "parameters": {
        "Left": [
          "Int8",
          "Text"
        ]
      },
      "nullable": []
    }
  },
  "b5e0f843d267576d57f41e2c4a63335749cb40e79bdb2b2cccbbaed5200abe96": {
    "query": "\n                    SELECT * FROM tokens\n                    WHERE address = $1\n                    LIMIT 1\n                    ",
    "describe": {
      "columns": [
        {
          "ordinal": 0,
          "name": "id",
          "type_info": "Int4"
        },
        {
          "ordinal": 1,
          "name": "address",
          "type_info": "Text"
        },
        {
          "ordinal": 2,
          "name": "symbol",
          "type_info": "Text"
        },
        {
          "ordinal": 3,
          "name": "decimals",
          "type_info": "Int2"
        },
        {
          "ordinal": 4,
          "name": "is_nft",
          "type_info": "Bool"
        }
      ],
      "parameters": {
        "Left": [
          "Text"
        ]
      },
      "nullable": [
        false,
        false,
        false,
        false,
        false
      ]
    }
  },
  "b6122cd06705d126020a1394f573c28cdae793acd95f4a054d75ae87767f52db": {
    "query": "\n            SELECT * FROM aggregate_operations\n            WHERE EXISTS (SELECT * FROM eth_unprocessed_aggregated_ops WHERE op_id = aggregate_operations.id)\n            ORDER BY id ASC\n            ",
    "describe": {
      "columns": [
        {
          "ordinal": 0,
          "name": "id",
          "type_info": "Int8"
        },
        {
          "ordinal": 1,
          "name": "action_type",
          "type_info": "Text"
        },
        {
          "ordinal": 2,
          "name": "arguments",
          "type_info": "Jsonb"
        },
        {
          "ordinal": 3,
          "name": "from_block",
          "type_info": "Int8"
        },
        {
          "ordinal": 4,
          "name": "to_block",
          "type_info": "Int8"
        },
        {
          "ordinal": 5,
          "name": "created_at",
          "type_info": "Timestamptz"
        },
        {
          "ordinal": 6,
          "name": "confirmed",
          "type_info": "Bool"
        }
      ],
      "parameters": {
        "Left": []
      },
      "nullable": [
        false,
        false,
        false,
        false,
        false,
        false,
        false
      ]
    }
  },
  "b63daeea7fab180b5eba3721d26ad0a8f89193b9e459339e76e1a1bd87d9f37b": {
    "query": "SELECT * FROM mempool_txs\n                ORDER BY batch_id DESC\n                LIMIT 1",
    "describe": {
      "columns": [
        {
          "ordinal": 0,
          "name": "id",
          "type_info": "Int8"
        },
        {
          "ordinal": 1,
          "name": "tx_hash",
          "type_info": "Text"
        },
        {
          "ordinal": 2,
          "name": "tx",
          "type_info": "Jsonb"
        },
        {
          "ordinal": 3,
          "name": "created_at",
          "type_info": "Timestamptz"
        },
        {
          "ordinal": 4,
          "name": "eth_sign_data",
          "type_info": "Jsonb"
        },
        {
          "ordinal": 5,
          "name": "batch_id",
          "type_info": "Int8"
        }
      ],
      "parameters": {
        "Left": []
      },
      "nullable": [
        false,
        false,
        false,
        false,
        true,
        false
      ]
    }
  },
  "b89088c6516e2db2e01bfdf0afa5a8fdd7e20fde80183884a9769eae9b635010": {
    "query": "DELETE FROM executed_priority_operations WHERE block_number > $1",
    "describe": {
      "columns": [],
      "parameters": {
        "Left": [
          "Int8"
        ]
      },
      "nullable": []
    }
  },
  "baaaff359564c5d1094fcf2650d53cf9dcac5d50fc3a549c6cff53dd472350f7": {
    "query": "\n            SELECT * FROM ticker_price\n            WHERE token_id = $1\n            LIMIT 1\n            ",
    "describe": {
      "columns": [
        {
          "ordinal": 0,
          "name": "token_id",
          "type_info": "Int4"
        },
        {
          "ordinal": 1,
          "name": "usd_price",
          "type_info": "Numeric"
        },
        {
          "ordinal": 2,
          "name": "last_updated",
          "type_info": "Timestamptz"
        }
      ],
      "parameters": {
        "Left": [
          "Int4"
        ]
      },
      "nullable": [
        false,
        false,
        false
      ]
    }
  },
  "bbf6839d81439b9760bea580b95a044cfb2b418aa385e051295252ea7a0d60dd": {
    "query": "SELECT * FROM data_restore_storage_state_update\n            LIMIT 1",
    "describe": {
      "columns": [
        {
          "ordinal": 0,
          "name": "id",
          "type_info": "Int4"
        },
        {
          "ordinal": 1,
          "name": "storage_state",
          "type_info": "Text"
        }
      ],
      "parameters": {
        "Left": []
      },
      "nullable": [
        false,
        false
      ]
    }
  },
  "bc246679e533069cc7fbdf248e62c3e649f32b8019b48a94d074a95a09777069": {
    "query": "\n            SELECT id, address, symbol, decimals, is_nft\n            FROM tokens\n            INNER JOIN ticker_market_volume\n            ON tokens.id = ticker_market_volume.token_id\n            WHERE ticker_market_volume.market_volume >= $1\n            AND is_nft = false\n            ORDER BY id ASC\n            ",
    "describe": {
      "columns": [
        {
          "ordinal": 0,
          "name": "id",
          "type_info": "Int4"
        },
        {
          "ordinal": 1,
          "name": "address",
          "type_info": "Text"
        },
        {
          "ordinal": 2,
          "name": "symbol",
          "type_info": "Text"
        },
        {
          "ordinal": 3,
          "name": "decimals",
          "type_info": "Int2"
        },
        {
          "ordinal": 4,
          "name": "is_nft",
          "type_info": "Bool"
        }
      ],
      "parameters": {
        "Left": [
          "Numeric"
        ]
      },
      "nullable": [
        false,
        false,
        false,
        false,
        false
      ]
    }
  },
  "bcb77615d5418437f8ef3a4b035ee320c2fb3f15467e8c7a89ecc1d743e24c18": {
    "query": "DELETE FROM aggregate_operations WHERE from_block > $1",
    "describe": {
      "columns": [],
      "parameters": {
        "Left": [
          "Int8"
        ]
      },
      "nullable": []
    }
  },
  "bec05747dcfbf729bfd6e5d6aedf8da39f6d0d4ab5f0eae8dfed6c07adac1ba8": {
    "query": "SELECT eth_operations.* FROM aggregate_operations\n                LEFT JOIN eth_aggregated_ops_binding ON eth_aggregated_ops_binding.op_id = aggregate_operations.id\n                LEFT JOIN eth_operations ON eth_aggregated_ops_binding.eth_op_id = eth_operations.id\n            WHERE\n                ($1 BETWEEN from_block AND to_block) AND action_type = $2 AND eth_operations.confirmed = true \n            LIMIT 1",
    "describe": {
      "columns": [
        {
          "ordinal": 0,
          "name": "id",
          "type_info": "Int8"
        },
        {
          "ordinal": 1,
          "name": "nonce",
          "type_info": "Int8"
        },
        {
          "ordinal": 2,
          "name": "confirmed",
          "type_info": "Bool"
        },
        {
          "ordinal": 3,
          "name": "raw_tx",
          "type_info": "Bytea"
        },
        {
          "ordinal": 4,
          "name": "op_type",
          "type_info": "Text"
        },
        {
          "ordinal": 5,
          "name": "final_hash",
          "type_info": "Bytea"
        },
        {
          "ordinal": 6,
          "name": "last_deadline_block",
          "type_info": "Int8"
        },
        {
          "ordinal": 7,
          "name": "last_used_gas_price",
          "type_info": "Numeric"
        }
      ],
      "parameters": {
        "Left": [
          "Int8",
          "Text"
        ]
      },
      "nullable": [
        false,
        false,
        false,
        false,
        false,
        true,
        false,
        false
      ]
    }
  },
  "bf002ea8011c653cebce62d2c49f4a5e7415e45fb7db5f7f68ae86c43b60b393": {
    "query": "SELECT * FROM eth_parameters WHERE id = true",
    "describe": {
      "columns": [
        {
          "ordinal": 0,
          "name": "id",
          "type_info": "Bool"
        },
        {
          "ordinal": 1,
          "name": "nonce",
          "type_info": "Int8"
        },
        {
          "ordinal": 2,
          "name": "gas_price_limit",
          "type_info": "Int8"
        },
        {
          "ordinal": 3,
          "name": "last_committed_block",
          "type_info": "Int8"
        },
        {
          "ordinal": 4,
          "name": "last_verified_block",
          "type_info": "Int8"
        },
        {
          "ordinal": 5,
          "name": "last_executed_block",
          "type_info": "Int8"
        },
        {
          "ordinal": 6,
          "name": "average_gas_price",
          "type_info": "Int8"
        }
      ],
      "parameters": {
        "Left": []
      },
      "nullable": [
        false,
        false,
        false,
        false,
        false,
        false,
        true
      ]
    }
  },
  "bf88992c521353535925401702028307ba3d79dfa2e60d939a117e7aae5a6403": {
    "query": "SELECT MAX(number) FROM blocks",
    "describe": {
      "columns": [
        {
          "ordinal": 0,
          "name": "max",
          "type_info": "Int8"
        }
      ],
      "parameters": {
        "Left": []
      },
      "nullable": [
        null
      ]
    }
  },
  "c0bc09d944da0d6a2eb2108185c757ff16440ed9c3d1fb2835cf3d4f552078f2": {
    "query": "SELECT * FROM executed_priority_operations WHERE block_number = $1",
    "describe": {
      "columns": [
        {
          "ordinal": 0,
          "name": "block_number",
          "type_info": "Int8"
        },
        {
          "ordinal": 1,
          "name": "block_index",
          "type_info": "Int4"
        },
        {
          "ordinal": 2,
          "name": "operation",
          "type_info": "Jsonb"
        },
        {
          "ordinal": 3,
          "name": "from_account",
          "type_info": "Bytea"
        },
        {
          "ordinal": 4,
          "name": "to_account",
          "type_info": "Bytea"
        },
        {
          "ordinal": 5,
          "name": "priority_op_serialid",
          "type_info": "Int8"
        },
        {
          "ordinal": 6,
          "name": "deadline_block",
          "type_info": "Int8"
        },
        {
          "ordinal": 7,
          "name": "eth_hash",
          "type_info": "Bytea"
        },
        {
          "ordinal": 8,
          "name": "eth_block",
          "type_info": "Int8"
        },
        {
          "ordinal": 9,
          "name": "created_at",
          "type_info": "Timestamptz"
        },
        {
          "ordinal": 10,
          "name": "eth_block_index",
          "type_info": "Int8"
        },
        {
          "ordinal": 11,
          "name": "tx_hash",
          "type_info": "Bytea"
        }
      ],
      "parameters": {
        "Left": [
          "Int8"
        ]
      },
      "nullable": [
        false,
        false,
        false,
        false,
        false,
        false,
        false,
        false,
        false,
        false,
        true,
        false
      ]
    }
  },
  "c16cb52de684232faf3ddf3bc5e4b90388e9b413e690aa5cf891fc4fad293edd": {
    "query": "DELETE FROM data_restore_events_state",
    "describe": {
      "columns": [],
      "parameters": {
        "Left": []
      },
      "nullable": []
    }
  },
  "c211a979754c36f0bf03fe7d1d51351eca9e67651c15786904521ae78edc6193": {
    "query": "SELECT * FROM account_pubkey_updates WHERE block_number > $1 AND block_number <= $2 ",
    "describe": {
      "columns": [
        {
          "ordinal": 0,
          "name": "pubkey_update_id",
          "type_info": "Int4"
        },
        {
          "ordinal": 1,
          "name": "update_order_id",
          "type_info": "Int4"
        },
        {
          "ordinal": 2,
          "name": "account_id",
          "type_info": "Int8"
        },
        {
          "ordinal": 3,
          "name": "block_number",
          "type_info": "Int8"
        },
        {
          "ordinal": 4,
          "name": "old_pubkey_hash",
          "type_info": "Bytea"
        },
        {
          "ordinal": 5,
          "name": "new_pubkey_hash",
          "type_info": "Bytea"
        },
        {
          "ordinal": 6,
          "name": "old_nonce",
          "type_info": "Int8"
        },
        {
          "ordinal": 7,
          "name": "new_nonce",
          "type_info": "Int8"
        }
      ],
      "parameters": {
        "Left": [
          "Int8",
          "Int8"
        ]
      },
      "nullable": [
        false,
        false,
        false,
        false,
        false,
        false,
        false,
        false
      ]
    }
  },
  "c23bc5ab7c6f6148d1e12d408d4c8842d80cca11e3eb539fd9153ae808a11f28": {
    "query": "\n                    UPDATE accounts \n                    SET last_block = $1, nonce = $2, pubkey_hash = $3\n                    WHERE id = $4\n                    ",
    "describe": {
      "columns": [],
      "parameters": {
        "Left": [
          "Int8",
          "Int8",
          "Bytea",
          "Int8"
        ]
      },
      "nullable": []
    }
  },
  "c2b72cb3aeb4b448b240edef3988a1026577a82fb4ae1c416fcaf4622afa4ac0": {
    "query": "INSERT INTO aggregate_operations (action_type, arguments, from_block, to_block)\n            VALUES ($1, $2, $3, $4)\n            ON CONFLICT (id)\n            DO NOTHING\n            RETURNING id",
    "describe": {
      "columns": [
        {
          "ordinal": 0,
          "name": "id",
          "type_info": "Int8"
        }
      ],
      "parameters": {
        "Left": [
          "Text",
          "Jsonb",
          "Int8",
          "Int8"
        ]
      },
      "nullable": [
        false
      ]
    }
  },
  "c55231e06a5969f1531b98a925fd1575ee60967b7c546ed5650a9d42a738abee": {
    "query": "\n                SELECT * FROM account_pubkey_updates\n                WHERE block_number = $1\n            ",
    "describe": {
      "columns": [
        {
          "ordinal": 0,
          "name": "pubkey_update_id",
          "type_info": "Int4"
        },
        {
          "ordinal": 1,
          "name": "update_order_id",
          "type_info": "Int4"
        },
        {
          "ordinal": 2,
          "name": "account_id",
          "type_info": "Int8"
        },
        {
          "ordinal": 3,
          "name": "block_number",
          "type_info": "Int8"
        },
        {
          "ordinal": 4,
          "name": "old_pubkey_hash",
          "type_info": "Bytea"
        },
        {
          "ordinal": 5,
          "name": "new_pubkey_hash",
          "type_info": "Bytea"
        },
        {
          "ordinal": 6,
          "name": "old_nonce",
          "type_info": "Int8"
        },
        {
          "ordinal": 7,
          "name": "new_nonce",
          "type_info": "Int8"
        }
      ],
      "parameters": {
        "Left": [
          "Int8"
        ]
      },
      "nullable": [
        false,
        false,
        false,
        false,
        false,
        false,
        false,
        false
      ]
    }
  },
  "c7045d75468ecf0b89dadcb4edeb0a55eb65a175fa101c42011ca24c89036803": {
    "query": "\n            SELECT max(id) as \"id!\" FROM tokens WHERE is_nft = false\n            ",
    "describe": {
      "columns": [
        {
          "ordinal": 0,
          "name": "id!",
          "type_info": "Int4"
        }
      ],
      "parameters": {
        "Left": []
      },
      "nullable": [
        null
      ]
    }
  },
  "c7459e7624c46417d3a91fc39b05128cf3e88097ae114d8aad6e22b9b2cd84e9": {
    "query": "\n                    INSERT INTO accounts ( id, last_block, nonce, address, pubkey_hash )\n                    VALUES ( $1, $2, $3, $4, $5 )\n                    ",
    "describe": {
      "columns": [],
      "parameters": {
        "Left": [
          "Int8",
          "Int8",
          "Int8",
          "Bytea",
          "Bytea"
        ]
      },
      "nullable": []
    }
  },
  "c76bdef17043c7f22c968ae7a27b861ef5967d0e30d9e6c298e741c203eadd2e": {
    "query": "\n            WITH aggr_comm AS (\n                SELECT \n                    aggregate_operations.created_at, \n                    eth_operations.final_hash, \n                    commit_aggregated_blocks_binding.block_number \n                FROM aggregate_operations\n                    INNER JOIN commit_aggregated_blocks_binding ON aggregate_operations.id = commit_aggregated_blocks_binding.op_id\n                    INNER JOIN eth_aggregated_ops_binding ON aggregate_operations.id = eth_aggregated_ops_binding.op_id\n                    INNER JOIN eth_operations ON eth_operations.id = eth_aggregated_ops_binding.eth_op_id\n                WHERE aggregate_operations.confirmed = true \n            ),\n            aggr_exec as (\n                 SELECT \n                    aggregate_operations.created_at, \n                    eth_operations.final_hash, \n                    execute_aggregated_blocks_binding.block_number \n                FROM aggregate_operations\n                    INNER JOIN execute_aggregated_blocks_binding ON aggregate_operations.id = execute_aggregated_blocks_binding.op_id\n                    INNER JOIN eth_aggregated_ops_binding ON aggregate_operations.id = eth_aggregated_ops_binding.op_id\n                    INNER JOIN eth_operations ON eth_operations.id = eth_aggregated_ops_binding.eth_op_id\n                WHERE aggregate_operations.confirmed = true \n            )\n            SELECT\n                blocks.number AS \"block_number!\",\n                blocks.root_hash AS \"new_state_root!\",\n                blocks.block_size AS \"block_size!\",\n                committed.final_hash AS \"commit_tx_hash?\",\n                verified.final_hash AS \"verify_tx_hash?\",\n                committed.created_at AS \"committed_at!\",\n                verified.created_at AS \"verified_at?\"\n            FROM blocks\n                     INNER JOIN aggr_comm committed ON blocks.number = committed.block_number\n                     LEFT JOIN aggr_exec verified ON blocks.number = verified.block_number\n            WHERE\n                blocks.number >= $1\n            ORDER BY blocks.number ASC\n            LIMIT $2;\n            ",
    "describe": {
      "columns": [
        {
          "ordinal": 0,
          "name": "block_number!",
          "type_info": "Int8"
        },
        {
          "ordinal": 1,
          "name": "new_state_root!",
          "type_info": "Bytea"
        },
        {
          "ordinal": 2,
          "name": "block_size!",
          "type_info": "Int8"
        },
        {
          "ordinal": 3,
          "name": "commit_tx_hash?",
          "type_info": "Bytea"
        },
        {
          "ordinal": 4,
          "name": "verify_tx_hash?",
          "type_info": "Bytea"
        },
        {
          "ordinal": 5,
          "name": "committed_at!",
          "type_info": "Timestamptz"
        },
        {
          "ordinal": 6,
          "name": "verified_at?",
          "type_info": "Timestamptz"
        }
      ],
      "parameters": {
        "Left": [
          "Int8",
          "Int8"
        ]
      },
      "nullable": [
        false,
        false,
        false,
        true,
        true,
        false,
        false
      ]
    }
  },
  "c7bc91425f35b3a77be36fe8ba80030445051a0bc2536fa4a0def7ac498fc5c2": {
    "query": "INSERT INTO mempool_txs (tx_hash, tx, created_at, eth_sign_data)\n                VALUES ($1, $2, $3, $4)",
    "describe": {
      "columns": [],
      "parameters": {
        "Left": [
          "Text",
          "Jsonb",
          "Timestamptz",
          "Jsonb"
        ]
      },
      "nullable": []
    }
  },
  "cb492484bab6e66f89a4d80649d3559566a681db153152a52449acf931a1d039": {
    "query": "SELECT * FROM block_witness WHERE block = $1",
    "describe": {
      "columns": [
        {
          "ordinal": 0,
          "name": "block",
          "type_info": "Int8"
        },
        {
          "ordinal": 1,
          "name": "witness",
          "type_info": "Text"
        }
      ],
      "parameters": {
        "Left": [
          "Int8"
        ]
      },
      "nullable": [
        false,
        false
      ]
    }
  },
  "cbedf306b3a2c63be1ca241eb03609907713c8d9bd3eadf3b3fea23969005cd3": {
    "query": "\n                SELECT * FROM account_creates\n                WHERE block_number = $1\n            ",
    "describe": {
      "columns": [
        {
          "ordinal": 0,
          "name": "account_id",
          "type_info": "Int8"
        },
        {
          "ordinal": 1,
          "name": "is_create",
          "type_info": "Bool"
        },
        {
          "ordinal": 2,
          "name": "block_number",
          "type_info": "Int8"
        },
        {
          "ordinal": 3,
          "name": "address",
          "type_info": "Bytea"
        },
        {
          "ordinal": 4,
          "name": "nonce",
          "type_info": "Int8"
        },
        {
          "ordinal": 5,
          "name": "update_order_id",
          "type_info": "Int4"
        }
      ],
      "parameters": {
        "Left": [
          "Int8"
        ]
      },
      "nullable": [
        false,
        false,
        false,
        false,
        false,
        false
      ]
    }
  },
  "ceb8e4656aa76e1918a03707a1f047aed19ffcb3c70dbde61a6353b26b5a2493": {
    "query": "\n            INSERT INTO ticker_market_volume ( token_id, market_volume, last_updated )\n            VALUES ( $1, $2, $3 )\n            ON CONFLICT (token_id)\n            DO\n              UPDATE SET market_volume = $2, last_updated = $3\n            ",
    "describe": {
      "columns": [],
      "parameters": {
        "Left": [
          "Int4",
          "Numeric",
          "Timestamptz"
        ]
      },
      "nullable": []
    }
  },
  "d18525d8bf10383d307bf56110fac63276a82dc8b65b358c098fca7c2991579e": {
    "query": "SELECT MAX(id) as max FROM events",
    "describe": {
      "columns": [
        {
          "ordinal": 0,
          "name": "max",
          "type_info": "Int8"
        }
      ],
      "parameters": {
        "Left": []
      },
      "nullable": [
        null
      ]
    }
  },
  "d32a820014652b70f2035bccb22df070dc98c416813520de6b20157ed670756e": {
    "query": "\n                    UPDATE accounts \n                    SET last_block = $1, nonce = $2\n                    WHERE id = $3\n                    ",
    "describe": {
      "columns": [],
      "parameters": {
        "Left": [
          "Int8",
          "Int8",
          "Int8"
        ]
      },
      "nullable": []
    }
  },
  "d3b822a6639901acd986e82d2779a7318c3805385a7772db83063d9507c049a7": {
    "query": "INSERT INTO eth_parameters (nonce, gas_price_limit, last_committed_block, last_verified_block, last_executed_block)\n                VALUES ($1, $2, $3, $4, $5)",
    "describe": {
      "columns": [],
      "parameters": {
        "Left": [
          "Int8",
          "Int8",
          "Int8",
          "Int8",
          "Int8"
        ]
      },
      "nullable": []
    }
  },
  "d3e53b1048d02ee3d09da9961172861c54fced836e266a9178befeddae3ef51e": {
    "query": "SELECT * FROM aggregate_operations WHERE $1 BETWEEN from_block AND to_block\n                AND action_type = $2",
    "describe": {
      "columns": [
        {
          "ordinal": 0,
          "name": "id",
          "type_info": "Int8"
        },
        {
          "ordinal": 1,
          "name": "action_type",
          "type_info": "Text"
        },
        {
          "ordinal": 2,
          "name": "arguments",
          "type_info": "Jsonb"
        },
        {
          "ordinal": 3,
          "name": "from_block",
          "type_info": "Int8"
        },
        {
          "ordinal": 4,
          "name": "to_block",
          "type_info": "Int8"
        },
        {
          "ordinal": 5,
          "name": "created_at",
          "type_info": "Timestamptz"
        },
        {
          "ordinal": 6,
          "name": "confirmed",
          "type_info": "Bool"
        }
      ],
      "parameters": {
        "Left": [
          "Int8",
          "Text"
        ]
      },
      "nullable": [
        false,
        false,
        false,
        false,
        false,
        false,
        false
      ]
    }
  },
  "d71db9de5e4ec2dc9a511d4a1247d912b15250bbd8f834f11b252de653c73176": {
    "query": "DELETE FROM account_creates WHERE block_number > $1",
    "describe": {
      "columns": [],
      "parameters": {
        "Left": [
          "Int8"
        ]
      },
      "nullable": []
    }
  },
  "d7d7b3963c9da1762b0a533eeb2f331addbf6b874534f66562b0ca6f3356de67": {
    "query": "\n            SELECT\n                id,\n                block_number,\n                event_type as \"event_type!: EventType\",\n                event_data\n            FROM events WHERE id > $1\n            ORDER BY id ASC\n            ",
    "describe": {
      "columns": [
        {
          "ordinal": 0,
          "name": "id",
          "type_info": "Int8"
        },
        {
          "ordinal": 1,
          "name": "block_number",
          "type_info": "Int8"
        },
        {
          "ordinal": 2,
          "name": "event_type!: EventType",
          "type_info": {
            "Custom": {
              "name": "event_type",
              "kind": {
                "Enum": [
                  "Account",
                  "Block",
                  "Transaction"
                ]
              }
            }
          }
        },
        {
          "ordinal": 3,
          "name": "event_data",
          "type_info": "Jsonb"
        }
      ],
      "parameters": {
        "Left": [
          "Int8"
        ]
      },
      "nullable": [
        false,
        false,
        false,
        false
      ]
    }
  },
  "d919ccb745fc350cc9885fe5cda9a5c9fc0b966852a308fbb24c2cc20c4216e2": {
    "query": "\n                SELECT * FROM mint_nft_updates\n                WHERE creator_account_id = $1 AND block_number > $2\n            ",
    "describe": {
      "columns": [
        {
          "ordinal": 0,
          "name": "token_id",
          "type_info": "Int4"
        },
        {
          "ordinal": 1,
          "name": "block_number",
          "type_info": "Int8"
        },
        {
          "ordinal": 2,
          "name": "creator_account_id",
          "type_info": "Int4"
        },
        {
          "ordinal": 3,
          "name": "creator_address",
          "type_info": "Bytea"
        },
        {
          "ordinal": 4,
          "name": "update_order_id",
          "type_info": "Int4"
        },
        {
          "ordinal": 5,
          "name": "serial_id",
          "type_info": "Int4"
        },
        {
          "ordinal": 6,
          "name": "address",
          "type_info": "Bytea"
        },
        {
          "ordinal": 7,
          "name": "content_hash",
          "type_info": "Bytea"
        },
        {
          "ordinal": 8,
          "name": "symbol",
          "type_info": "Text"
        }
      ],
      "parameters": {
        "Left": [
          "Int4",
          "Int8"
        ]
      },
      "nullable": [
        false,
        false,
        false,
        false,
        false,
        false,
        false,
        false,
        false
      ]
    }
  },
  "db91278dbc648e1c7ebf4775d7927104e887c0bb338ed51c9aff21cfdecb2f27": {
    "query": "\n            INSERT INTO blocks (number, root_hash, fee_account_id, unprocessed_prior_op_before, unprocessed_prior_op_after, block_size, commit_gas_limit, verify_gas_limit, commitment, timestamp)\n            VALUES ($1, $2, $3, $4, $5, $6, $7, $8, $9, $10)\n            ",
    "describe": {
      "columns": [],
      "parameters": {
        "Left": [
          "Int8",
          "Bytea",
          "Int8",
          "Int8",
          "Int8",
          "Int8",
          "Int8",
          "Int8",
          "Bytea",
          "Int8"
        ]
      },
      "nullable": []
    }
  },
  "dbd7cc6b289ab3a15781dac965f9e6f026c8e647b480b5dd0c3820948d6ba4ed": {
    "query": "\n            INSERT INTO forced_exit_requests ( target, tokens, price_in_wei, created_at, valid_until )\n            VALUES ( $1, $2, $3, $4, $5 )\n            RETURNING *\n            ",
    "describe": {
      "columns": [
        {
          "ordinal": 0,
          "name": "id",
          "type_info": "Int8"
        },
        {
          "ordinal": 1,
          "name": "target",
          "type_info": "Text"
        },
        {
          "ordinal": 2,
          "name": "tokens",
          "type_info": "Text"
        },
        {
          "ordinal": 3,
          "name": "price_in_wei",
          "type_info": "Numeric"
        },
        {
          "ordinal": 4,
          "name": "valid_until",
          "type_info": "Timestamptz"
        },
        {
          "ordinal": 5,
          "name": "created_at",
          "type_info": "Timestamptz"
        },
        {
          "ordinal": 6,
          "name": "fulfilled_by",
          "type_info": "Text"
        },
        {
          "ordinal": 7,
          "name": "fulfilled_at",
          "type_info": "Timestamptz"
        }
      ],
      "parameters": {
        "Left": [
          "Text",
          "Text",
          "Numeric",
          "Timestamptz",
          "Timestamptz"
        ]
      },
      "nullable": [
        false,
        false,
        false,
        false,
        false,
        false,
        true,
        true
      ]
    }
  },
  "dcd0381b0098d3223ff90cb4a02f73b1107329f1e046eced766361cef5cf8e0d": {
    "query": "SELECT blocks.block_num AS block_num, ops, fee_account,\n            timestamp, previous_block_root_hash, contract_version\n            FROM data_restore_rollup_blocks AS blocks\n            JOIN (\n                SELECT block_num, array_agg(operation) as ops\n                FROM data_restore_rollup_block_ops\n                GROUP BY block_num\n            ) ops\n                ON blocks.block_num = ops.block_num\n            JOIN (\n                SELECT DISTINCT block_num, contract_version\n                FROM data_restore_events_state\n            ) events\n                ON blocks.block_num = events.block_num\n            ORDER BY blocks.block_num ASC",
    "describe": {
      "columns": [
        {
          "ordinal": 0,
          "name": "block_num",
          "type_info": "Int8"
        },
        {
          "ordinal": 1,
          "name": "ops",
          "type_info": "JsonbArray"
        },
        {
          "ordinal": 2,
          "name": "fee_account",
          "type_info": "Int8"
        },
        {
          "ordinal": 3,
          "name": "timestamp",
          "type_info": "Int8"
        },
        {
          "ordinal": 4,
          "name": "previous_block_root_hash",
          "type_info": "Bytea"
        },
        {
          "ordinal": 5,
          "name": "contract_version",
          "type_info": "Int4"
        }
      ],
      "parameters": {
        "Left": []
      },
      "nullable": [
        false,
        null,
        false,
        true,
        true,
        false
      ]
    }
  },
  "dcef2a0727cc074e66d5d5ac5c0d65e7581d0c4d635452950f1704859b06a94b": {
    "query": "DELETE FROM prover_job_queue WHERE first_block > $1",
    "describe": {
      "columns": [],
      "parameters": {
        "Left": [
          "Int8"
        ]
      },
      "nullable": []
    }
  },
  "dd6a01d31268f3f9b922fdf75f8e9e265fc295562865e23dea4dd3293aa05d78": {
    "query": "\n            SELECT * FROM tokens\n            WHERE id <= $1 AND is_nft = false\n            ORDER BY id DESC\n            LIMIT $2\n            ",
    "describe": {
      "columns": [
        {
          "ordinal": 0,
          "name": "id",
          "type_info": "Int4"
        },
        {
          "ordinal": 1,
          "name": "address",
          "type_info": "Text"
        },
        {
          "ordinal": 2,
          "name": "symbol",
          "type_info": "Text"
        },
        {
          "ordinal": 3,
          "name": "decimals",
          "type_info": "Int2"
        },
        {
          "ordinal": 4,
          "name": "is_nft",
          "type_info": "Bool"
        }
      ],
      "parameters": {
        "Left": [
          "Int4",
          "Int8"
        ]
      },
      "nullable": [
        false,
        false,
        false,
        false,
        false
      ]
    }
  },
  "debbe23f0c730c331482c798387d1739911923edcafc2bd80463464ff98f3b71": {
    "query": "SELECT * from mempool_txs\n            WHERE tx_hash = $1",
    "describe": {
      "columns": [
        {
          "ordinal": 0,
          "name": "id",
          "type_info": "Int8"
        },
        {
          "ordinal": 1,
          "name": "tx_hash",
          "type_info": "Text"
        },
        {
          "ordinal": 2,
          "name": "tx",
          "type_info": "Jsonb"
        },
        {
          "ordinal": 3,
          "name": "created_at",
          "type_info": "Timestamptz"
        },
        {
          "ordinal": 4,
          "name": "eth_sign_data",
          "type_info": "Jsonb"
        },
        {
          "ordinal": 5,
          "name": "batch_id",
          "type_info": "Int8"
        }
      ],
      "parameters": {
        "Left": [
          "Text"
        ]
      },
      "nullable": [
        false,
        false,
        false,
        false,
        true,
        false
      ]
    }
  },
  "e10f37a3c41cf1446b91605ffdeef37da79d7d3a77d47fb3dfab764831509536": {
    "query": "\n                    DELETE FROM accounts\n                    WHERE id = $1\n                    ",
    "describe": {
      "columns": [],
      "parameters": {
        "Left": [
          "Int8"
        ]
      },
      "nullable": []
    }
  },
  "e295fe3cf4138c1dfd76fc7b4f5e72ab981229c036c46fb937cd6fc974af843d": {
    "query": "DELETE FROM blocks WHERE number > $1",
    "describe": {
      "columns": [],
      "parameters": {
        "Left": [
          "Int8"
        ]
      },
      "nullable": []
    }
  },
  "e3ee3cb9cbe8d05a635e71daea301cf6b2310f89f3d9f8fdabc28e7ebf8d3521": {
    "query": "\n            INSERT INTO eth_account_types VALUES ( $1, $2 )\n            ON CONFLICT (account_id) DO UPDATE SET account_type = $2\n            ",
    "describe": {
      "columns": [],
      "parameters": {
        "Left": [
          "Int8",
          {
            "Custom": {
              "name": "eth_account_type",
              "kind": {
                "Enum": [
                  "Owned",
                  "CREATE2"
                ]
              }
            }
          }
        ]
      },
      "nullable": []
    }
  },
  "e42d1180b05adcce696d87de411553e385d36018fe60e0963a348adc00ad874b": {
    "query": "UPDATE eth_parameters\n            SET nonce = $1\n            WHERE id = true",
    "describe": {
      "columns": [],
      "parameters": {
        "Left": [
          "Int8"
        ]
      },
      "nullable": []
    }
  },
  "e4897d5770da960d06e093558bcbcc924dfe62dd594ff2f464f42dd15a60975e": {
    "query": "\n                    SELECT * FROM tokens\n                    WHERE id = $1\n                    LIMIT 1\n                    ",
    "describe": {
      "columns": [
        {
          "ordinal": 0,
          "name": "id",
          "type_info": "Int4"
        },
        {
          "ordinal": 1,
          "name": "address",
          "type_info": "Text"
        },
        {
          "ordinal": 2,
          "name": "symbol",
          "type_info": "Text"
        },
        {
          "ordinal": 3,
          "name": "decimals",
          "type_info": "Int2"
        },
        {
          "ordinal": 4,
          "name": "is_nft",
          "type_info": "Bool"
        }
      ],
      "parameters": {
        "Left": [
          "Int4"
        ]
      },
      "nullable": [
        false,
        false,
        false,
        false,
        false
      ]
    }
  },
  "e515899938d5ced7b83234fcea6ad024184702eca40b1fae1a16467649722a10": {
    "query": "\n                INSERT INTO execute_aggregated_blocks_binding\n                SELECT \n                    aggregate_operations.id, blocks.number\n                FROM aggregate_operations\n                INNER JOIN blocks ON blocks.number BETWEEN aggregate_operations.from_block AND aggregate_operations.to_block\n                WHERE aggregate_operations.action_type = 'ExecuteBlocks' and aggregate_operations.id = $1\n                ",
    "describe": {
      "columns": [],
      "parameters": {
        "Left": [
          "Int8"
        ]
      },
      "nullable": []
    }
  },
  "e56b7f4f240fe2ad368efb9cd845b0e7bca4a3c8f2f91b00a120a3e6dfc91a6e": {
    "query": "SELECT * FROM executed_transactions WHERE block_number BETWEEN $1 AND $2 AND success = true",
    "describe": {
      "columns": [
        {
          "ordinal": 0,
          "name": "block_number",
          "type_info": "Int8"
        },
        {
          "ordinal": 1,
          "name": "block_index",
          "type_info": "Int4"
        },
        {
          "ordinal": 2,
          "name": "tx",
          "type_info": "Jsonb"
        },
        {
          "ordinal": 3,
          "name": "operation",
          "type_info": "Jsonb"
        },
        {
          "ordinal": 4,
          "name": "tx_hash",
          "type_info": "Bytea"
        },
        {
          "ordinal": 5,
          "name": "from_account",
          "type_info": "Bytea"
        },
        {
          "ordinal": 6,
          "name": "to_account",
          "type_info": "Bytea"
        },
        {
          "ordinal": 7,
          "name": "success",
          "type_info": "Bool"
        },
        {
          "ordinal": 8,
          "name": "fail_reason",
          "type_info": "Text"
        },
        {
          "ordinal": 9,
          "name": "primary_account_address",
          "type_info": "Bytea"
        },
        {
          "ordinal": 10,
          "name": "nonce",
          "type_info": "Int8"
        },
        {
          "ordinal": 11,
          "name": "created_at",
          "type_info": "Timestamptz"
        },
        {
          "ordinal": 12,
          "name": "eth_sign_data",
          "type_info": "Jsonb"
        },
        {
          "ordinal": 13,
          "name": "batch_id",
          "type_info": "Int8"
        }
      ],
      "parameters": {
        "Left": [
          "Int8",
          "Int8"
        ]
      },
      "nullable": [
        false,
        true,
        false,
        false,
        false,
        false,
        true,
        false,
        true,
        false,
        false,
        false,
        true,
        true
      ]
    }
  },
  "e99d990d2d9b1c6068efb623634d6d6cf49a3c7ec33a5a916b7ddaa745e24c9b": {
    "query": "\n                SELECT * FROM prover_job_queue\n                WHERE job_status = $1\n                ORDER BY (job_priority, id, first_block)\n                LIMIT 1\n            ",
    "describe": {
      "columns": [
        {
          "ordinal": 0,
          "name": "id",
          "type_info": "Int4"
        },
        {
          "ordinal": 1,
          "name": "job_status",
          "type_info": "Int4"
        },
        {
          "ordinal": 2,
          "name": "job_priority",
          "type_info": "Int4"
        },
        {
          "ordinal": 3,
          "name": "job_type",
          "type_info": "Text"
        },
        {
          "ordinal": 4,
          "name": "created_at",
          "type_info": "Timestamptz"
        },
        {
          "ordinal": 5,
          "name": "updated_by",
          "type_info": "Text"
        },
        {
          "ordinal": 6,
          "name": "updated_at",
          "type_info": "Timestamptz"
        },
        {
          "ordinal": 7,
          "name": "first_block",
          "type_info": "Int8"
        },
        {
          "ordinal": 8,
          "name": "last_block",
          "type_info": "Int8"
        },
        {
          "ordinal": 9,
          "name": "job_data",
          "type_info": "Jsonb"
        }
      ],
      "parameters": {
        "Left": [
          "Int4"
        ]
      },
      "nullable": [
        false,
        false,
        false,
        false,
        false,
        false,
        false,
        false,
        false,
        false
      ]
    }
  },
  "eab13daa273992f1a4ac94095acdb03a4118f66837fc94694853da8687ae8cc2": {
    "query": "DELETE FROM account_tree_cache WHERE block > $1",
    "describe": {
      "columns": [],
      "parameters": {
        "Left": [
          "Int8"
        ]
      },
      "nullable": []
    }
  },
  "eb9480426aebcc7679526858296f555bb4d3e1ccf488a942de6d0b2dd1ed4720": {
    "query": "\n                    INSERT INTO tokens ( id, address, symbol, decimals, is_nft )\n                    VALUES ( $1, $2, $3, $4, true )\n                    ",
    "describe": {
      "columns": [],
      "parameters": {
        "Left": [
          "Int4",
          "Text",
          "Text",
          "Int2"
        ]
      },
      "nullable": []
    }
  },
  "ec1b0d11c29e691e78145bf04665fd1967b329722cf0d54a0611eedc4caff866": {
    "query": "\n            SELECT * FROM tokens\n            WHERE id >= $1 AND is_nft = false\n            ORDER BY id ASC\n            LIMIT $2\n            ",
    "describe": {
      "columns": [
        {
          "ordinal": 0,
          "name": "id",
          "type_info": "Int4"
        },
        {
          "ordinal": 1,
          "name": "address",
          "type_info": "Text"
        },
        {
          "ordinal": 2,
          "name": "symbol",
          "type_info": "Text"
        },
        {
          "ordinal": 3,
          "name": "decimals",
          "type_info": "Int2"
        },
        {
          "ordinal": 4,
          "name": "is_nft",
          "type_info": "Bool"
        }
      ],
      "parameters": {
        "Left": [
          "Int4",
          "Int8"
        ]
      },
      "nullable": [
        false,
        false,
        false,
        false,
        false
      ]
    }
  },
  "ed39b22ac81b690c2102487ae3351915eec23b00a9cf9e409de08662c42fa20d": {
    "query": "SELECT * FROM balances",
    "describe": {
      "columns": [
        {
          "ordinal": 0,
          "name": "account_id",
          "type_info": "Int8"
        },
        {
          "ordinal": 1,
          "name": "coin_id",
          "type_info": "Int4"
        },
        {
          "ordinal": 2,
          "name": "balance",
          "type_info": "Numeric"
        }
      ],
      "parameters": {
        "Left": []
      },
      "nullable": [
        false,
        false,
        false
      ]
    }
  },
  "ed4f6300995e13af62d0263cad9dfce76ae5aa8d2a5bc2be8e2f4b7de32fa2f6": {
    "query": "\n                SELECT * FROM mint_nft_updates\n                WHERE block_number = $1\n            ",
    "describe": {
      "columns": [
        {
          "ordinal": 0,
          "name": "token_id",
          "type_info": "Int4"
        },
        {
          "ordinal": 1,
          "name": "block_number",
          "type_info": "Int8"
        },
        {
          "ordinal": 2,
          "name": "creator_account_id",
          "type_info": "Int4"
        },
        {
          "ordinal": 3,
          "name": "creator_address",
          "type_info": "Bytea"
        },
        {
          "ordinal": 4,
          "name": "update_order_id",
          "type_info": "Int4"
        },
        {
          "ordinal": 5,
          "name": "serial_id",
          "type_info": "Int4"
        },
        {
          "ordinal": 6,
          "name": "address",
          "type_info": "Bytea"
        },
        {
          "ordinal": 7,
          "name": "content_hash",
          "type_info": "Bytea"
        },
        {
          "ordinal": 8,
          "name": "symbol",
          "type_info": "Text"
        }
      ],
      "parameters": {
        "Left": [
          "Int8"
        ]
      },
      "nullable": [
        false,
        false,
        false,
        false,
        false,
        false,
        false,
        false,
        false
      ]
    }
  },
  "ee0c7b261773695aac26c4c3ca0da12077ab71b8487a04ffc436828a3fcc74d3": {
    "query": "\n                    INSERT INTO nft ( token_id, creator_address, creator_account_id, serial_id, address, content_hash )\n                    VALUES ( $1, $2, $3, $4, $5, $6)\n                    ",
    "describe": {
      "columns": [],
      "parameters": {
        "Left": [
          "Int4",
          "Bytea",
          "Int4",
          "Int4",
          "Bytea",
          "Bytea"
        ]
      },
      "nullable": []
    }
  },
  "f02021c46f5edc171f22c16e29bb028353eb0519aec1555c066fdd8dfe1d61e5": {
    "query": "\n            INSERT INTO mempool_txs (tx_hash, tx, created_at, eth_sign_data, batch_id)\n            SELECT tx_hash, tx, created_at, eth_sign_data, COALESCE(batch_id, 0) FROM executed_transactions\n            WHERE block_number > $1\n        ",
    "describe": {
      "columns": [],
      "parameters": {
        "Left": [
          "Int8"
        ]
      },
      "nullable": []
    }
  },
  "f057b85811c3991b73c58991fc8dae8bf4cdf9d2238171ca13a3fdf1172f2c91": {
    "query": "SELECT * FROM data_restore_events_state\n            WHERE block_type = $1\n            ORDER BY block_num ASC",
    "describe": {
      "columns": [
        {
          "ordinal": 0,
          "name": "id",
          "type_info": "Int4"
        },
        {
          "ordinal": 1,
          "name": "block_type",
          "type_info": "Text"
        },
        {
          "ordinal": 2,
          "name": "transaction_hash",
          "type_info": "Bytea"
        },
        {
          "ordinal": 3,
          "name": "block_num",
          "type_info": "Int8"
        },
        {
          "ordinal": 4,
          "name": "contract_version",
          "type_info": "Int4"
        }
      ],
      "parameters": {
        "Left": [
          "Text"
        ]
      },
      "nullable": [
        false,
        false,
        false,
        false,
        false
      ]
    }
  },
  "f07c36d2b17389fb73a64a21283193ec3c17ed88ed73847c1bf8f41315ec684f": {
    "query": "SELECT * FROM executed_transactions WHERE block_number = $1",
    "describe": {
      "columns": [
        {
          "ordinal": 0,
          "name": "block_number",
          "type_info": "Int8"
        },
        {
          "ordinal": 1,
          "name": "block_index",
          "type_info": "Int4"
        },
        {
          "ordinal": 2,
          "name": "tx",
          "type_info": "Jsonb"
        },
        {
          "ordinal": 3,
          "name": "operation",
          "type_info": "Jsonb"
        },
        {
          "ordinal": 4,
          "name": "tx_hash",
          "type_info": "Bytea"
        },
        {
          "ordinal": 5,
          "name": "from_account",
          "type_info": "Bytea"
        },
        {
          "ordinal": 6,
          "name": "to_account",
          "type_info": "Bytea"
        },
        {
          "ordinal": 7,
          "name": "success",
          "type_info": "Bool"
        },
        {
          "ordinal": 8,
          "name": "fail_reason",
          "type_info": "Text"
        },
        {
          "ordinal": 9,
          "name": "primary_account_address",
          "type_info": "Bytea"
        },
        {
          "ordinal": 10,
          "name": "nonce",
          "type_info": "Int8"
        },
        {
          "ordinal": 11,
          "name": "created_at",
          "type_info": "Timestamptz"
        },
        {
          "ordinal": 12,
          "name": "eth_sign_data",
          "type_info": "Jsonb"
        },
        {
          "ordinal": 13,
          "name": "batch_id",
          "type_info": "Int8"
        }
      ],
      "parameters": {
        "Left": [
          "Int8"
        ]
      },
      "nullable": [
        false,
        true,
        false,
        false,
        false,
        false,
        true,
        false,
        true,
        false,
        false,
        false,
        true,
        true
      ]
    }
  },
  "f12b936a9a4a23c161c8d807eafd28e77f447802d884022f8dcfb8ed6d7b1826": {
    "query": "SELECT * FROM executed_priority_operations WHERE priority_op_serialid = $1",
    "describe": {
      "columns": [
        {
          "ordinal": 0,
          "name": "block_number",
          "type_info": "Int8"
        },
        {
          "ordinal": 1,
          "name": "block_index",
          "type_info": "Int4"
        },
        {
          "ordinal": 2,
          "name": "operation",
          "type_info": "Jsonb"
        },
        {
          "ordinal": 3,
          "name": "from_account",
          "type_info": "Bytea"
        },
        {
          "ordinal": 4,
          "name": "to_account",
          "type_info": "Bytea"
        },
        {
          "ordinal": 5,
          "name": "priority_op_serialid",
          "type_info": "Int8"
        },
        {
          "ordinal": 6,
          "name": "deadline_block",
          "type_info": "Int8"
        },
        {
          "ordinal": 7,
          "name": "eth_hash",
          "type_info": "Bytea"
        },
        {
          "ordinal": 8,
          "name": "eth_block",
          "type_info": "Int8"
        },
        {
          "ordinal": 9,
          "name": "created_at",
          "type_info": "Timestamptz"
        },
        {
          "ordinal": 10,
          "name": "eth_block_index",
          "type_info": "Int8"
        },
        {
          "ordinal": 11,
          "name": "tx_hash",
          "type_info": "Bytea"
        }
      ],
      "parameters": {
        "Left": [
          "Int8"
        ]
      },
      "nullable": [
        false,
        false,
        false,
        false,
        false,
        false,
        false,
        false,
        false,
        false,
        true,
        false
      ]
    }
  },
  "f1f2c5311487585c29e51db49cac9706d0a48e563aef71381c81a2d0d61da422": {
    "query": "SELECT * FROM aggregate_operations\n                WHERE id = (SELECT op_id FROM eth_aggregated_ops_binding WHERE eth_op_id = $1)",
    "describe": {
      "columns": [
        {
          "ordinal": 0,
          "name": "id",
          "type_info": "Int8"
        },
        {
          "ordinal": 1,
          "name": "action_type",
          "type_info": "Text"
        },
        {
          "ordinal": 2,
          "name": "arguments",
          "type_info": "Jsonb"
        },
        {
          "ordinal": 3,
          "name": "from_block",
          "type_info": "Int8"
        },
        {
          "ordinal": 4,
          "name": "to_block",
          "type_info": "Int8"
        },
        {
          "ordinal": 5,
          "name": "created_at",
          "type_info": "Timestamptz"
        },
        {
          "ordinal": 6,
          "name": "confirmed",
          "type_info": "Bool"
        }
      ],
      "parameters": {
        "Left": [
          "Int8"
        ]
      },
      "nullable": [
        false,
        false,
        false,
        false,
        false,
        false,
        false
      ]
    }
  },
  "f4aaa302a20921ae9ff490ac1a86083c49ee4a9afacf0faeb76aa8e1549f2fe7": {
    "query": "SELECT * FROM account_creates WHERE block_number > $1 AND block_number <= $2 ",
    "describe": {
      "columns": [
        {
          "ordinal": 0,
          "name": "account_id",
          "type_info": "Int8"
        },
        {
          "ordinal": 1,
          "name": "is_create",
          "type_info": "Bool"
        },
        {
          "ordinal": 2,
          "name": "block_number",
          "type_info": "Int8"
        },
        {
          "ordinal": 3,
          "name": "address",
          "type_info": "Bytea"
        },
        {
          "ordinal": 4,
          "name": "nonce",
          "type_info": "Int8"
        },
        {
          "ordinal": 5,
          "name": "update_order_id",
          "type_info": "Int4"
        }
      ],
      "parameters": {
        "Left": [
          "Int8",
          "Int8"
        ]
      },
      "nullable": [
        false,
        false,
        false,
        false,
        false,
        false
      ]
    }
  },
  "f5a24f01f525ede5d8e61b97e452a82d372c2bececacf693ab654eef0e453d94": {
    "query": "SELECT max(to_block) from aggregate_operations where action_type = $1",
    "describe": {
      "columns": [
        {
          "ordinal": 0,
          "name": "max",
          "type_info": "Int8"
        }
      ],
      "parameters": {
        "Left": [
          "Text"
        ]
      },
      "nullable": [
        null
      ]
    }
  },
  "f5bb5886974577c7f43179f77638507511ffbe1462bb75844a1f1c72414a4d83": {
    "query": "\n            DELETE FROM account_tree_cache \n            WHERE block = $1\n            ",
    "describe": {
      "columns": [],
      "parameters": {
        "Left": [
          "Int8"
        ]
      },
      "nullable": []
    }
  },
  "f7599bbef8c317c1ab1a61b2bcba3c5b03855b8a536bcdf369332c567b29d92c": {
    "query": "SELECT pg_notify($1, $2)",
    "describe": {
      "columns": [
        {
          "ordinal": 0,
          "name": "pg_notify",
          "type_info": "Void"
        }
      ],
      "parameters": {
        "Left": [
          "Text",
          "Text"
        ]
      },
      "nullable": [
        null
      ]
    }
  },
  "f8f2208c71cbf2d42de633222bb888c773a47b82dd0095b76ad38f535d74fdce": {
    "query": "SELECT created_at, block_number FROM executed_transactions\n            WHERE tx_hash = $1",
    "describe": {
      "columns": [
        {
          "ordinal": 0,
          "name": "created_at",
          "type_info": "Timestamptz"
        },
        {
          "ordinal": 1,
          "name": "block_number",
          "type_info": "Int8"
        }
      ],
      "parameters": {
        "Left": [
          "Bytea"
        ]
      },
      "nullable": [
        false,
        false
      ]
    }
  },
  "fabb011dfd474fd56c71b7fb1707bbe586e66f9a45deac15b486845ba5c87979": {
    "query": "SELECT * FROM mint_nft_updates WHERE block_number <= $1",
    "describe": {
      "columns": [
        {
          "ordinal": 0,
          "name": "token_id",
          "type_info": "Int4"
        },
        {
          "ordinal": 1,
          "name": "block_number",
          "type_info": "Int8"
        },
        {
          "ordinal": 2,
          "name": "creator_account_id",
          "type_info": "Int4"
        },
        {
          "ordinal": 3,
          "name": "creator_address",
          "type_info": "Bytea"
        },
        {
          "ordinal": 4,
          "name": "update_order_id",
          "type_info": "Int4"
        },
        {
          "ordinal": 5,
          "name": "serial_id",
          "type_info": "Int4"
        },
        {
          "ordinal": 6,
          "name": "address",
          "type_info": "Bytea"
        },
        {
          "ordinal": 7,
          "name": "content_hash",
          "type_info": "Bytea"
        },
        {
          "ordinal": 8,
          "name": "symbol",
          "type_info": "Text"
        }
      ],
      "parameters": {
        "Left": [
          "Int8"
        ]
      },
      "nullable": [
        false,
        false,
        false,
        false,
        false,
        false,
        false,
        false,
        false
      ]
    }
  },
  "fd16aadbd04d4a48332d59c77290a588f1a33922418b55a08c656a44ff75b8e8": {
    "query": "SELECT * FROM account_balance_updates WHERE block_number = $1",
    "describe": {
      "columns": [
        {
          "ordinal": 0,
          "name": "balance_update_id",
          "type_info": "Int4"
        },
        {
          "ordinal": 1,
          "name": "account_id",
          "type_info": "Int8"
        },
        {
          "ordinal": 2,
          "name": "block_number",
          "type_info": "Int8"
        },
        {
          "ordinal": 3,
          "name": "coin_id",
          "type_info": "Int4"
        },
        {
          "ordinal": 4,
          "name": "old_balance",
          "type_info": "Numeric"
        },
        {
          "ordinal": 5,
          "name": "new_balance",
          "type_info": "Numeric"
        },
        {
          "ordinal": 6,
          "name": "old_nonce",
          "type_info": "Int8"
        },
        {
          "ordinal": 7,
          "name": "new_nonce",
          "type_info": "Int8"
        },
        {
          "ordinal": 8,
          "name": "update_order_id",
          "type_info": "Int4"
        }
      ],
      "parameters": {
        "Left": [
          "Int8"
        ]
      },
      "nullable": [
        false,
        false,
        false,
        false,
        false,
        false,
        false,
        false,
        false
      ]
    }
  },
  "fe0256b27116eafc9a83d0f9eff341751c6022a13d0bc3625c8c8f8b9001309e": {
    "query": "\n                        DELETE FROM mint_nft_updates\n                        WHERE token_id = $1 and block_number = $2\n                        ",
    "describe": {
      "columns": [],
      "parameters": {
        "Left": [
          "Int4",
          "Int8"
        ]
      },
      "nullable": []
    }
  }
}<|MERGE_RESOLUTION|>--- conflicted
+++ resolved
@@ -540,54 +540,6 @@
       "nullable": []
     }
   },
-<<<<<<< HEAD
-=======
-  "11ea80c9fc30de34793305ef362d3257d52fdfab3988caa8f8c90d2234ed70ff": {
-    "query": "\n            SELECT * FROM tokens\n            WHERE id >= $1 and is_nft = false\n            ORDER BY id ASC\n            LIMIT $2\n            ",
-    "describe": {
-      "columns": [
-        {
-          "ordinal": 0,
-          "name": "id",
-          "type_info": "Int4"
-        },
-        {
-          "ordinal": 1,
-          "name": "address",
-          "type_info": "Text"
-        },
-        {
-          "ordinal": 2,
-          "name": "symbol",
-          "type_info": "Text"
-        },
-        {
-          "ordinal": 3,
-          "name": "decimals",
-          "type_info": "Int2"
-        },
-        {
-          "ordinal": 4,
-          "name": "is_nft",
-          "type_info": "Bool"
-        }
-      ],
-      "parameters": {
-        "Left": [
-          "Int4",
-          "Int8"
-        ]
-      },
-      "nullable": [
-        false,
-        false,
-        false,
-        false,
-        false
-      ]
-    }
-  },
->>>>>>> 5af42fed
   "1401ea10d9e110da48aac1ebfa7aeb855c273adf34f6ee92b0fdaaf7de603049": {
     "query": "\n                SELECT tx_hash, created_at\n                FROM mempool_txs\n                INNER JOIN txs_batches_hashes\n                ON txs_batches_hashes.batch_id = mempool_txs.batch_id\n                WHERE batch_hash = $1\n                ORDER BY id ASC\n            ",
     "describe": {
@@ -905,59 +857,6 @@
   },
   "1d4884ae73b5c60662e2d778b43230a9fa2c7b683402bb67966428f70db2d900": {
     "query": "\n                WITH transactions AS (\n                    SELECT\n                        '0x' || encode(tx_hash, 'hex') as tx_hash,\n                        tx as op,\n                        block_number,\n                        success,\n                        fail_reason,\n                        created_at\n                    FROM executed_transactions\n                    WHERE block_number = $1\n                ), priority_ops AS (\n                    SELECT\n                        '0x' || encode(eth_hash, 'hex') as tx_hash,\n                        operation as op,\n                        block_number,\n                        true as success,\n                        Null as fail_reason,\n                        created_at\n                    FROM executed_priority_operations\n                    WHERE block_number = $1\n                ), everything AS (\n                    SELECT * FROM transactions\n                    UNION ALL\n                    SELECT * FROM priority_ops\n                )\n                SELECT\n                    tx_hash as \"tx_hash!\",\n                    block_number as \"block_number!\",\n                    op as \"op!\",\n                    success as \"success!\",\n                    fail_reason as \"fail_reason?\",\n                    created_at as \"created_at!\"\n                FROM everything\n                ORDER BY created_at DESC\n            ",
-<<<<<<< HEAD
-    "describe": {
-      "columns": [
-        {
-          "ordinal": 0,
-          "name": "tx_hash!",
-          "type_info": "Text"
-        },
-        {
-          "ordinal": 1,
-          "name": "block_number!",
-          "type_info": "Int8"
-        },
-        {
-          "ordinal": 2,
-          "name": "op!",
-          "type_info": "Jsonb"
-        },
-        {
-          "ordinal": 3,
-          "name": "success!",
-          "type_info": "Bool"
-        },
-        {
-          "ordinal": 4,
-          "name": "fail_reason?",
-          "type_info": "Text"
-        },
-        {
-          "ordinal": 5,
-          "name": "created_at!",
-          "type_info": "Timestamptz"
-        }
-      ],
-      "parameters": {
-        "Left": [
-          "Int8"
-        ]
-      },
-      "nullable": [
-        null,
-        null,
-        null,
-        null,
-        null,
-        null
-      ]
-    }
-  },
-  "1e491f4afb54c10a9e4f2ea467bd7f219e7a32bdf741691cb6f350d50caae417": {
-    "query": "\n            UPDATE forced_exit_requests\n                SET fulfilled_at = $1\n                WHERE id = $2\n            ",
-=======
->>>>>>> 5af42fed
     "describe": {
       "columns": [
         {
@@ -1755,29 +1654,6 @@
   },
   "444fd4dfaf4e0fdf1675c857b17feb5cf1f02ea0eb3e1e7bb60deb093fadb19f": {
     "query": "\n                WITH transactions AS (\n                    SELECT tx_hash, created_at, block_index\n                    FROM executed_transactions\n                    WHERE block_number = $1\n                ), priority_ops AS (\n                    SELECT tx_hash, created_at, block_index\n                    FROM executed_priority_operations\n                    WHERE block_number = $1\n                ), everything AS (\n                    SELECT * FROM transactions\n                    UNION ALL\n                    SELECT * FROM priority_ops\n                )\n                SELECT\n                    tx_hash as \"tx_hash!\"\n                FROM everything\n                ORDER BY created_at DESC, block_index DESC\n                LIMIT 1\n            ",
-<<<<<<< HEAD
-    "describe": {
-      "columns": [
-        {
-          "ordinal": 0,
-          "name": "tx_hash!",
-          "type_info": "Bytea"
-        }
-      ],
-      "parameters": {
-        "Left": [
-          "Int8"
-        ]
-      },
-      "nullable": [
-        null
-      ]
-    }
-  },
-  "4469f85caafd8e489247f5a16d567910a113975fb5911622e40440b09eac7e4f": {
-    "query": "DELETE FROM account_pubkey_updates WHERE block_number > $1",
-=======
->>>>>>> 5af42fed
     "describe": {
       "columns": [
         {
@@ -2211,129 +2087,6 @@
   },
   "4de513de380df55d42b5e799020c9dbe46a94671b53d5d4d822fec7c83accf56": {
     "query": "\n                WITH transaction AS (\n                    SELECT\n                        tx_hash,\n                        block_number,\n                        success,\n                        fail_reason,\n                        Null::bigint as eth_block,\n                        Null::bigint as priority_op_serialid\n                    FROM executed_transactions\n                    WHERE tx_hash = $1\n                ), priority_op AS (\n                    SELECT\n                        tx_hash,\n                        block_number,\n                        true as success,\n                        Null as fail_reason,\n                        eth_block,\n                        priority_op_serialid\n                    FROM executed_priority_operations\n                    WHERE tx_hash = $1 OR eth_hash = $1\n                ), mempool_tx AS (\n                    SELECT\n                        decode(tx_hash, 'hex'),\n                        Null::bigint as block_number,\n                        Null::boolean as success,\n                        Null as fail_reason,\n                        Null::bigint as eth_block,\n                        Null::bigint as priority_op_serialid\n                    FROM mempool_txs\n                    WHERE tx_hash = $2\n                ),\n                everything AS (\n                    SELECT * FROM transaction\n                    UNION ALL\n                    SELECT * FROM priority_op\n                    UNION ALL\n                    SELECT * FROM mempool_tx\n                )\n                SELECT\n                    tx_hash as \"tx_hash!\",\n                    block_number as \"block_number?\",\n                    success as \"success?\",\n                    fail_reason as \"fail_reason?\",\n                    eth_block as \"eth_block?\",\n                    priority_op_serialid as \"priority_op_serialid?\"\n                FROM everything\n            ",
-<<<<<<< HEAD
-    "describe": {
-      "columns": [
-        {
-          "ordinal": 0,
-          "name": "tx_hash!",
-          "type_info": "Bytea"
-        },
-        {
-          "ordinal": 1,
-          "name": "block_number?",
-          "type_info": "Int8"
-        },
-        {
-          "ordinal": 2,
-          "name": "success?",
-          "type_info": "Bool"
-        },
-        {
-          "ordinal": 3,
-          "name": "fail_reason?",
-          "type_info": "Text"
-        },
-        {
-          "ordinal": 4,
-          "name": "eth_block?",
-          "type_info": "Int8"
-        },
-        {
-          "ordinal": 5,
-          "name": "priority_op_serialid?",
-          "type_info": "Int8"
-        }
-      ],
-      "parameters": {
-        "Left": [
-          "Bytea",
-          "Text"
-        ]
-      },
-      "nullable": [
-        null,
-        null,
-        null,
-        null,
-        null,
-        null
-      ]
-    }
-  },
-  "4ef355dbbaaf749ea6ef1a9d447b7528877d81ecb56d41d41f99b69a46d738c8": {
-    "query": "\n                WITH transaction AS (\n                    SELECT\n                        tx_hash,\n                        tx as op,\n                        block_number,\n                        created_at,\n                        success,\n                        fail_reason,\n                        Null::bytea as eth_hash,\n                        Null::bigint as priority_op_serialid,\n                        eth_sign_data\n                    FROM executed_transactions\n                    WHERE tx_hash = $1\n                ), priority_op AS (\n                    SELECT\n                        tx_hash,\n                        operation as op,\n                        block_number,\n                        created_at,\n                        true as success,\n                        Null as fail_reason,\n                        eth_hash,\n                        priority_op_serialid,\n                        Null::jsonb as eth_sign_data\n                    FROM executed_priority_operations\n                    WHERE tx_hash = $1 OR eth_hash = $1\n                ), mempool_tx AS (\n                    SELECT\n                        decode(tx_hash, 'hex'),\n                        tx as op,\n                        Null::bigint as block_number,\n                        created_at,\n                        Null::boolean as success,\n                        Null as fail_reason,\n                        Null::bytea as eth_hash,\n                        Null::bigint as priority_op_serialid,\n                        eth_sign_data\n                    FROM mempool_txs\n                    WHERE tx_hash = $2\n                ),\n                everything AS (\n                    SELECT * FROM transaction\n                    UNION ALL\n                    SELECT * FROM priority_op\n                    UNION ALL\n                    SELECT * FROM mempool_tx\n                )\n                SELECT\n                    tx_hash as \"tx_hash!\",\n                    op as \"op!\",\n                    block_number as \"block_number?\",\n                    created_at as \"created_at!\",\n                    success as \"success?\",\n                    fail_reason as \"fail_reason?\",\n                    eth_hash as \"eth_hash?\",\n                    priority_op_serialid as \"priority_op_serialid?\",\n                    eth_sign_data as \"eth_sign_data?\"\n                FROM everything\n            ",
-    "describe": {
-      "columns": [
-        {
-          "ordinal": 0,
-          "name": "tx_hash!",
-          "type_info": "Bytea"
-        },
-        {
-          "ordinal": 1,
-          "name": "op!",
-          "type_info": "Jsonb"
-        },
-        {
-          "ordinal": 2,
-          "name": "block_number?",
-          "type_info": "Int8"
-        },
-        {
-          "ordinal": 3,
-          "name": "created_at!",
-          "type_info": "Timestamptz"
-        },
-        {
-          "ordinal": 4,
-          "name": "success?",
-          "type_info": "Bool"
-        },
-        {
-          "ordinal": 5,
-          "name": "fail_reason?",
-          "type_info": "Text"
-        },
-        {
-          "ordinal": 6,
-          "name": "eth_hash?",
-          "type_info": "Bytea"
-        },
-        {
-          "ordinal": 7,
-          "name": "priority_op_serialid?",
-          "type_info": "Int8"
-        },
-        {
-          "ordinal": 8,
-          "name": "eth_sign_data?",
-          "type_info": "Jsonb"
-        }
-      ],
-      "parameters": {
-        "Left": [
-          "Bytea",
-          "Text"
-        ]
-      },
-      "nullable": [
-        null,
-        null,
-        null,
-        null,
-        null,
-        null,
-        null,
-        null,
-        null
-      ]
-    }
-  },
-  "4fc97e18f8e63d63d3a52db84ddd38243a865011e69a60061af37ebc2a8f1566": {
-    "query": "SELECT * FROM complete_withdrawals_transactions\n                        WHERE pending_withdrawals_queue_start_index <= $1\n                            AND $1 < pending_withdrawals_queue_end_index\n                    LIMIT 1\n                    ",
-=======
->>>>>>> 5af42fed
     "describe": {
       "columns": [
         {
@@ -2691,8 +2444,6 @@
   },
   "58d4d06fc0d3bc68286c7ec33f5e080a150461479dd08361bfe0e650a0015f0d": {
     "query": "\n            SELECT token_id\n            FROM ticker_market_volume\n            WHERE token_id = ANY($1) AND market_volume >= $2\n            ",
-<<<<<<< HEAD
-=======
     "describe": {
       "columns": [
         {
@@ -2714,28 +2465,6 @@
   },
   "59c4e0d8255c2e4dd6eece1b24245daf3414d4f15b6cba7b369dc1ac32bed018": {
     "query": "\n                SELECT * FROM accounts\n                WHERE id = $1\n            ",
->>>>>>> 5af42fed
-    "describe": {
-      "columns": [
-        {
-          "ordinal": 0,
-          "name": "token_id",
-          "type_info": "Int4"
-        }
-      ],
-      "parameters": {
-        "Left": [
-          "Int4Array",
-          "Numeric"
-        ]
-      },
-      "nullable": [
-        false
-      ]
-    }
-  },
-  "59c4e0d8255c2e4dd6eece1b24245daf3414d4f15b6cba7b369dc1ac32bed018": {
-    "query": "\n                SELECT * FROM accounts\n                WHERE id = $1\n            ",
     "describe": {
       "columns": [
         {
@@ -2819,8 +2548,6 @@
       "nullable": []
     }
   },
-<<<<<<< HEAD
-=======
   "5e6bcb09720f9722091c80e4d90828b515d0398f9020abd4a328cfeca6c88b3a": {
     "query": "\n            SELECT * FROM tokens\n            WHERE id <= $1\n            ORDER BY id DESC\n            LIMIT $2\n            ",
     "describe": {
@@ -2866,7 +2593,6 @@
       ]
     }
   },
->>>>>>> 5af42fed
   "62304acbc93efab5117766689c6413d152dc0104c49c6f305e26b245b6ff7cde": {
     "query": "SELECT * FROM executed_priority_operations WHERE eth_hash = $1",
     "describe": {
@@ -3604,66 +3330,6 @@
   },
   "860cebd02464f314a5d2f7f9708beff689cce8891d8727189318732765f60a88": {
     "query": "\n            WITH aggr_comm AS (\n                SELECT \n                    aggregate_operations.created_at, \n                    eth_operations.final_hash, \n                    commit_aggregated_blocks_binding.block_number \n                FROM aggregate_operations\n                    INNER JOIN commit_aggregated_blocks_binding ON aggregate_operations.id = commit_aggregated_blocks_binding.op_id\n                    INNER JOIN eth_aggregated_ops_binding ON aggregate_operations.id = eth_aggregated_ops_binding.op_id\n                    INNER JOIN eth_operations ON eth_operations.id = eth_aggregated_ops_binding.eth_op_id\n                WHERE aggregate_operations.confirmed = true \n            ),\n            aggr_exec as (\n                 SELECT \n                    aggregate_operations.created_at, \n                    eth_operations.final_hash, \n                    execute_aggregated_blocks_binding.block_number \n                FROM aggregate_operations\n                    INNER JOIN execute_aggregated_blocks_binding ON aggregate_operations.id = execute_aggregated_blocks_binding.op_id\n                    INNER JOIN eth_aggregated_ops_binding ON aggregate_operations.id = eth_aggregated_ops_binding.op_id\n                    INNER JOIN eth_operations ON eth_operations.id = eth_aggregated_ops_binding.eth_op_id\n                WHERE aggregate_operations.confirmed = true \n            )\n            SELECT\n                blocks.number AS \"block_number!\",\n                blocks.root_hash AS \"new_state_root!\",\n                blocks.block_size AS \"block_size!\",\n                committed.final_hash AS \"commit_tx_hash?\",\n                verified.final_hash AS \"verify_tx_hash?\",\n                committed.created_at AS \"committed_at!\",\n                verified.created_at AS \"verified_at?\"\n            FROM blocks\n                     INNER JOIN aggr_comm committed ON blocks.number = committed.block_number\n                     LEFT JOIN aggr_exec verified ON blocks.number = verified.block_number\n            WHERE false\n                OR committed.final_hash = $1\n                OR verified.final_hash = $1\n                OR blocks.root_hash = $1\n                OR blocks.number = $2\n            ORDER BY blocks.number DESC\n            LIMIT 1;\n            ",
-<<<<<<< HEAD
-    "describe": {
-      "columns": [
-        {
-          "ordinal": 0,
-          "name": "block_number!",
-          "type_info": "Int8"
-        },
-        {
-          "ordinal": 1,
-          "name": "new_state_root!",
-          "type_info": "Bytea"
-        },
-        {
-          "ordinal": 2,
-          "name": "block_size!",
-          "type_info": "Int8"
-        },
-        {
-          "ordinal": 3,
-          "name": "commit_tx_hash?",
-          "type_info": "Bytea"
-        },
-        {
-          "ordinal": 4,
-          "name": "verify_tx_hash?",
-          "type_info": "Bytea"
-        },
-        {
-          "ordinal": 5,
-          "name": "committed_at!",
-          "type_info": "Timestamptz"
-        },
-        {
-          "ordinal": 6,
-          "name": "verified_at?",
-          "type_info": "Timestamptz"
-        }
-      ],
-      "parameters": {
-        "Left": [
-          "Bytea",
-          "Int8"
-        ]
-      },
-      "nullable": [
-        false,
-        false,
-        false,
-        true,
-        true,
-        false,
-        false
-      ]
-    }
-  },
-  "86a1592862553cfb07b950a5f4547a650ee40ba774ddb367d8e84b5e8166cbea": {
-    "query": "UPDATE prover_job_queue SET last_block = $1 WHERE last_block > $1",
-=======
->>>>>>> 5af42fed
     "describe": {
       "columns": [
         {
@@ -4126,8 +3792,6 @@
   },
   "981fb627ef58081884cfa08f32153f356807406dafa291692276ba1f6459b855": {
     "query": "\n                SELECT COUNT(*) as \"count!\" FROM executed_transactions\n                WHERE block_number <= $1 AND (from_account = $2 OR to_account = $2 OR primary_account_address = $2)\n            ",
-<<<<<<< HEAD
-=======
     "describe": {
       "columns": [
         {
@@ -4149,28 +3813,6 @@
   },
   "98f87793202531586603307eab53987f75f4e07614af8706e6180413f808a1b4": {
     "query": "INSERT INTO txs_batches_signatures VALUES($1, $2)",
->>>>>>> 5af42fed
-    "describe": {
-      "columns": [
-        {
-          "ordinal": 0,
-          "name": "count!",
-          "type_info": "Int8"
-        }
-      ],
-      "parameters": {
-        "Left": [
-          "Int8",
-          "Bytea"
-        ]
-      },
-      "nullable": [
-        null
-      ]
-    }
-  },
-  "98f87793202531586603307eab53987f75f4e07614af8706e6180413f808a1b4": {
-    "query": "INSERT INTO txs_batches_signatures VALUES($1, $2)",
     "describe": {
       "columns": [],
       "parameters": {
@@ -4266,70 +3908,6 @@
         "Left": []
       },
       "nullable": []
-    }
-  },
-  "9fb67f0d0bc8387201e5358ca011da4b6d4d48c38c5de3f628c9818804c01376": {
-    "query": "\n                                WITH transactions AS (\n                                    SELECT\n                                        tx_hash,\n                                        tx as op,\n                                        block_number,\n                                        created_at,\n                                        success,\n                                        fail_reason,\n                                        Null::bytea as eth_hash,\n                                        Null::bigint as priority_op_serialid,\n                                        block_index\n                                    FROM executed_transactions\n                                    WHERE block_number = $1 AND created_at <= $2\n                                ), priority_ops AS (\n                                    SELECT\n                                        tx_hash,\n                                        operation as op,\n                                        block_number,\n                                        created_at,\n                                        true as success,\n                                        Null as fail_reason,\n                                        eth_hash,\n                                        priority_op_serialid,\n                                        block_index\n                                    FROM executed_priority_operations\n                                    WHERE block_number = $1 AND created_at <= $2\n                                ), everything AS (\n                                    SELECT * FROM transactions\n                                    UNION ALL\n                                    SELECT * FROM priority_ops\n                                )\n                                SELECT\n                                    tx_hash as \"tx_hash!\",\n                                    block_number as \"block_number!\",\n                                    op as \"op!\",\n                                    created_at as \"created_at!\",\n                                    success as \"success!\",\n                                    fail_reason as \"fail_reason?\",\n                                    eth_hash as \"eth_hash?\",\n                                    priority_op_serialid as \"priority_op_serialid?\"\n                                FROM everything\n                                ORDER BY created_at DESC, block_index DESC\n                                LIMIT $3\n                            ",
-    "describe": {
-      "columns": [
-        {
-          "ordinal": 0,
-          "name": "tx_hash!",
-          "type_info": "Bytea"
-        },
-        {
-          "ordinal": 1,
-          "name": "block_number!",
-          "type_info": "Int8"
-        },
-        {
-          "ordinal": 2,
-          "name": "op!",
-          "type_info": "Jsonb"
-        },
-        {
-          "ordinal": 3,
-          "name": "created_at!",
-          "type_info": "Timestamptz"
-        },
-        {
-          "ordinal": 4,
-          "name": "success!",
-          "type_info": "Bool"
-        },
-        {
-          "ordinal": 5,
-          "name": "fail_reason?",
-          "type_info": "Text"
-        },
-        {
-          "ordinal": 6,
-          "name": "eth_hash?",
-          "type_info": "Bytea"
-        },
-        {
-          "ordinal": 7,
-          "name": "priority_op_serialid?",
-          "type_info": "Int8"
-        }
-      ],
-      "parameters": {
-        "Left": [
-          "Int8",
-          "Timestamptz",
-          "Int8"
-        ]
-      },
-      "nullable": [
-        null,
-        null,
-        null,
-        null,
-        null,
-        null,
-        null,
-        null
-      ]
     }
   },
   "9fb67f0d0bc8387201e5358ca011da4b6d4d48c38c5de3f628c9818804c01376": {
@@ -4809,8 +4387,6 @@
       "nullable": []
     }
   },
-<<<<<<< HEAD
-=======
   "b1b0fd6eab9edcac470d79302d6da97ad73181c41fe313b08c7a6bfa3b0ccd11": {
     "query": "SELECT MAX(id) FROM tokens",
     "describe": {
@@ -4829,7 +4405,6 @@
       ]
     }
   },
->>>>>>> 5af42fed
   "b1c528c67d3c2ecea86e3ba1b2407cb4ee72149d66be0498be1c1162917c065d": {
     "query": "INSERT INTO block_witness (block, witness)\n            VALUES ($1, $2)\n            ON CONFLICT (block)\n            DO NOTHING",
     "describe": {
@@ -6085,51 +5660,6 @@
       "nullable": []
     }
   },
-  "dd6a01d31268f3f9b922fdf75f8e9e265fc295562865e23dea4dd3293aa05d78": {
-    "query": "\n            SELECT * FROM tokens\n            WHERE id <= $1 AND is_nft = false\n            ORDER BY id DESC\n            LIMIT $2\n            ",
-    "describe": {
-      "columns": [
-        {
-          "ordinal": 0,
-          "name": "id",
-          "type_info": "Int4"
-        },
-        {
-          "ordinal": 1,
-          "name": "address",
-          "type_info": "Text"
-        },
-        {
-          "ordinal": 2,
-          "name": "symbol",
-          "type_info": "Text"
-        },
-        {
-          "ordinal": 3,
-          "name": "decimals",
-          "type_info": "Int2"
-        },
-        {
-          "ordinal": 4,
-          "name": "is_nft",
-          "type_info": "Bool"
-        }
-      ],
-      "parameters": {
-        "Left": [
-          "Int4",
-          "Int8"
-        ]
-      },
-      "nullable": [
-        false,
-        false,
-        false,
-        false,
-        false
-      ]
-    }
-  },
   "debbe23f0c730c331482c798387d1739911923edcafc2bd80463464ff98f3b71": {
     "query": "SELECT * from mempool_txs\n            WHERE tx_hash = $1",
     "describe": {
