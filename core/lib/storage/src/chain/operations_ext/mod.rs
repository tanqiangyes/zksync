--- conflicted
+++ resolved
@@ -1362,10 +1362,6 @@
                     SELECT
                         tx_hash,
                         block_number,
-<<<<<<< HEAD
-                        tx,
-=======
->>>>>>> 74198424
                         nonce,
                         block_index,
                         from_account,
@@ -1376,10 +1372,6 @@
                     SELECT
                         tx_hash,
                         block_number,
-<<<<<<< HEAD
-                        operation as tx,
-=======
->>>>>>> 74198424
                         priority_op_serialid as nonce,
                         block_index,
                         from_account,
@@ -1394,12 +1386,7 @@
                 )
                 SELECT
                     tx_hash as "tx_hash!",
-<<<<<<< HEAD
-                    block_number as "block_number?",
-                    tx as "tx!",
-=======
                     block_number as "block_number!",
->>>>>>> 74198424
                     nonce as "nonce!",
                     block_index as "block_index?",
                     from_account as "from_account!",
@@ -1414,21 +1401,6 @@
         .fetch_optional(self.0.conn())
         .await?;
 
-<<<<<<< HEAD
-        // `nonce`, `from_account`, `to_account` of mempool tx can be retrieved only from `tx` json value.
-        if let Some(tx) = tx.as_mut() {
-            if tx.block_number.is_none() {
-                let zksync_tx: ZkSyncTx = serde_json::from_value(tx.tx.clone()).unwrap();
-                tx.nonce = zksync_tx.nonce().0 as i64;
-                tx.from_account = zksync_tx.from_account().as_bytes().to_vec();
-                tx.to_account = zksync_tx
-                    .to_account()
-                    .map(|address| address.as_bytes().to_vec());
-            }
-        }
-
-=======
->>>>>>> 74198424
         metrics::histogram!("sql.chain.block.tx_data_for_web3", start.elapsed());
         Ok(result)
     }
