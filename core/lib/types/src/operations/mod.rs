//! Set of all the operations supported by the zkSync network.

use super::ZkSyncTx;
use crate::ZkSyncPriorityOp;
use serde::{Deserialize, Serialize};
use zksync_crypto::params::CHUNK_BYTES;

mod change_pubkey_op;
mod close_op;
mod deposit_op;
mod error;
mod forced_exit;
mod full_exit_op;
mod noop_op;
mod swap_op;
mod transfer_op;
mod transfer_to_new_op;
mod withdraw_op;

#[doc(hidden)]
pub use self::close_op::CloseOp;
pub use self::{
    change_pubkey_op::ChangePubKeyOp, deposit_op::DepositOp, forced_exit::ForcedExitOp,
    full_exit_op::FullExitOp, noop_op::NoopOp, swap_op::SwapOp, transfer_op::TransferOp,
    transfer_to_new_op::TransferToNewOp, withdraw_op::WithdrawOp,
};
use crate::operations::error::{PublicDataDecodeError, UnexpectedOperationType};
use zksync_basic_types::AccountId;

/// zkSync network operation.
#[derive(Debug, Clone, Serialize, Deserialize)]
#[serde(tag = "type")]
pub enum ZkSyncOp {
    Deposit(Box<DepositOp>),
    Transfer(Box<TransferOp>),
    /// Transfer to new operation is represented by `Transfer` transaction,
    /// same as `Transfer` operation. The difference is that for `TransferToNew` operation
    /// recipient account doesn't exist and has to be created.
    TransferToNew(Box<TransferToNewOp>),
    Withdraw(Box<WithdrawOp>),
    #[doc(hidden)]
    Close(Box<CloseOp>),
    FullExit(Box<FullExitOp>),
    ChangePubKeyOffchain(Box<ChangePubKeyOp>),
    ForcedExit(Box<ForcedExitOp>),
    /// `NoOp` operation cannot be directly created, but it's used to fill the block capacity.
    Noop(NoopOp),
    Swap(Box<SwapOp>),
}

impl ZkSyncOp {
    /// Returns the number of block chunks required for the operation.
    pub fn chunks(&self) -> usize {
        match self {
            ZkSyncOp::Noop(_) => NoopOp::CHUNKS,
            ZkSyncOp::Deposit(_) => DepositOp::CHUNKS,
            ZkSyncOp::TransferToNew(_) => TransferToNewOp::CHUNKS,
            ZkSyncOp::Withdraw(_) => WithdrawOp::CHUNKS,
            ZkSyncOp::Close(_) => CloseOp::CHUNKS,
            ZkSyncOp::Transfer(_) => TransferOp::CHUNKS,
            ZkSyncOp::FullExit(_) => FullExitOp::CHUNKS,
            ZkSyncOp::ChangePubKeyOffchain(_) => ChangePubKeyOp::CHUNKS,
            ZkSyncOp::ForcedExit(_) => ForcedExitOp::CHUNKS,
            ZkSyncOp::Swap(_) => SwapOp::CHUNKS,
        }
    }

    /// Returns the public data required for the Ethereum smart contract to commit the operation.
    pub fn public_data(&self) -> Vec<u8> {
        match self {
            ZkSyncOp::Noop(op) => op.get_public_data(),
            ZkSyncOp::Deposit(op) => op.get_public_data(),
            ZkSyncOp::TransferToNew(op) => op.get_public_data(),
            ZkSyncOp::Withdraw(op) => op.get_public_data(),
            ZkSyncOp::Close(op) => op.get_public_data(),
            ZkSyncOp::Transfer(op) => op.get_public_data(),
            ZkSyncOp::FullExit(op) => op.get_public_data(),
            ZkSyncOp::ChangePubKeyOffchain(op) => op.get_public_data(),
            ZkSyncOp::ForcedExit(op) => op.get_public_data(),
            ZkSyncOp::Swap(op) => op.get_public_data(),
        }
    }

    /// Gets the witness required for the Ethereum smart contract.
    /// Unlike public data, some operations may not have a witness.
    ///
    /// Operations that have witness data:
    ///
    /// - `ChangePubKey`;
    pub fn eth_witness(&self) -> Option<Vec<u8>> {
        match self {
            ZkSyncOp::ChangePubKeyOffchain(op) => Some(op.get_eth_witness()),
            _ => None,
        }
    }

    /// Returns eth_witness data and data_size for operation, if any.
    ///
    /// Operations that have withdrawal data:
    ///
    /// - `Withdraw`;
    /// - `FullExit`;
    /// - `ForcedExit`.
    pub fn withdrawal_data(&self) -> Option<Vec<u8>> {
        match self {
            ZkSyncOp::Withdraw(op) => Some(op.get_withdrawal_data()),
            ZkSyncOp::FullExit(op) => Some(op.get_withdrawal_data()),
            ZkSyncOp::ForcedExit(op) => Some(op.get_withdrawal_data()),
            _ => None,
        }
    }

    /// Attempts to restore the operation from the public data committed on the Ethereum smart contract.
    pub fn from_public_data(bytes: &[u8]) -> Result<Self, PublicDataDecodeError> {
        let op_type: u8 = *bytes.first().ok_or(PublicDataDecodeError::EmptyData)?;
        match op_type {
            NoopOp::OP_CODE => Ok(ZkSyncOp::Noop(NoopOp::from_public_data(&bytes)?)),
            DepositOp::OP_CODE => Ok(ZkSyncOp::Deposit(Box::new(DepositOp::from_public_data(
                &bytes,
            )?))),
            TransferToNewOp::OP_CODE => Ok(ZkSyncOp::TransferToNew(Box::new(
                TransferToNewOp::from_public_data(&bytes)?,
            ))),
            WithdrawOp::OP_CODE => Ok(ZkSyncOp::Withdraw(Box::new(WithdrawOp::from_public_data(
                &bytes,
            )?))),
            CloseOp::OP_CODE => Ok(ZkSyncOp::Close(Box::new(CloseOp::from_public_data(
                &bytes,
            )?))),
            TransferOp::OP_CODE => Ok(ZkSyncOp::Transfer(Box::new(TransferOp::from_public_data(
                &bytes,
            )?))),
            FullExitOp::OP_CODE => Ok(ZkSyncOp::FullExit(Box::new(FullExitOp::from_public_data(
                &bytes,
            )?))),
            ChangePubKeyOp::OP_CODE => Ok(ZkSyncOp::ChangePubKeyOffchain(Box::new(
                ChangePubKeyOp::from_public_data(&bytes)?,
            ))),
            ForcedExitOp::OP_CODE => Ok(ZkSyncOp::ForcedExit(Box::new(
                ForcedExitOp::from_public_data(&bytes)?,
            ))),
<<<<<<< HEAD
            SwapOp::OP_CODE => Ok(ZkSyncOp::Swap(Box::new(SwapOp::from_public_data(&bytes)?))),
            _ => Err(format_err!("Wrong operation type: {}", &op_type)),
=======
            _ => Err(PublicDataDecodeError::UnknownOperationType),
>>>>>>> 0c4e59fb
        }
    }

    /// Returns the expected number of chunks for a certain type of operation.
    pub fn public_data_length(op_type: u8) -> Result<usize, UnexpectedOperationType> {
        match op_type {
            NoopOp::OP_CODE => Ok(NoopOp::CHUNKS),
            DepositOp::OP_CODE => Ok(DepositOp::CHUNKS),
            TransferToNewOp::OP_CODE => Ok(TransferToNewOp::CHUNKS),
            WithdrawOp::OP_CODE => Ok(WithdrawOp::CHUNKS),
            CloseOp::OP_CODE => Ok(CloseOp::CHUNKS),
            TransferOp::OP_CODE => Ok(TransferOp::CHUNKS),
            FullExitOp::OP_CODE => Ok(FullExitOp::CHUNKS),
            ChangePubKeyOp::OP_CODE => Ok(ChangePubKeyOp::CHUNKS),
            ForcedExitOp::OP_CODE => Ok(ForcedExitOp::CHUNKS),
<<<<<<< HEAD
            SwapOp::OP_CODE => Ok(SwapOp::CHUNKS),
            _ => Err(format_err!("Wrong operation type: {}", &op_type)),
=======
            _ => Err(UnexpectedOperationType()),
>>>>>>> 0c4e59fb
        }
        .map(|chunks| chunks * CHUNK_BYTES)
    }

    /// Attempts to interpret the operation as the L2 transaction.
    pub fn try_get_tx(&self) -> Result<ZkSyncTx, UnexpectedOperationType> {
        match self {
            ZkSyncOp::Transfer(op) => Ok(ZkSyncTx::Transfer(Box::new(op.tx.clone()))),
            ZkSyncOp::TransferToNew(op) => Ok(ZkSyncTx::Transfer(Box::new(op.tx.clone()))),
            ZkSyncOp::Withdraw(op) => Ok(ZkSyncTx::Withdraw(Box::new(op.tx.clone()))),
            ZkSyncOp::Close(op) => Ok(ZkSyncTx::Close(Box::new(op.tx.clone()))),
            ZkSyncOp::ChangePubKeyOffchain(op) => {
                Ok(ZkSyncTx::ChangePubKey(Box::new(op.tx.clone())))
            }
            ZkSyncOp::ForcedExit(op) => Ok(ZkSyncTx::ForcedExit(Box::new(op.tx.clone()))),
<<<<<<< HEAD
            ZkSyncOp::Swap(op) => Ok(ZkSyncTx::Swap(Box::new(op.tx.clone()))),
            _ => Err(format_err!("Wrong tx type")),
=======
            _ => Err(UnexpectedOperationType()),
>>>>>>> 0c4e59fb
        }
    }

    /// Attempts to interpret the operation as the L1 priority operation.
    pub fn try_get_priority_op(&self) -> Result<ZkSyncPriorityOp, UnexpectedOperationType> {
        match self {
            ZkSyncOp::Deposit(op) => Ok(ZkSyncPriorityOp::Deposit(op.priority_op.clone())),
            ZkSyncOp::FullExit(op) => Ok(ZkSyncPriorityOp::FullExit(op.priority_op.clone())),
            _ => Err(UnexpectedOperationType()),
        }
    }

    /// Returns the list of account IDs affected by this operation.
    pub fn get_updated_account_ids(&self) -> Vec<AccountId> {
        match self {
            ZkSyncOp::Noop(op) => op.get_updated_account_ids(),
            ZkSyncOp::Deposit(op) => op.get_updated_account_ids(),
            ZkSyncOp::TransferToNew(op) => op.get_updated_account_ids(),
            ZkSyncOp::Withdraw(op) => op.get_updated_account_ids(),
            ZkSyncOp::Close(op) => op.get_updated_account_ids(),
            ZkSyncOp::Transfer(op) => op.get_updated_account_ids(),
            ZkSyncOp::FullExit(op) => op.get_updated_account_ids(),
            ZkSyncOp::ChangePubKeyOffchain(op) => op.get_updated_account_ids(),
            ZkSyncOp::ForcedExit(op) => op.get_updated_account_ids(),
            ZkSyncOp::Swap(op) => op.get_updated_account_ids(),
        }
    }

    pub fn is_onchain_operation(&self) -> bool {
        matches!(
            self,
            &ZkSyncOp::Deposit(_)
                | &ZkSyncOp::Withdraw(_)
                | &ZkSyncOp::FullExit(_)
                | &ZkSyncOp::ChangePubKeyOffchain(_)
                | &ZkSyncOp::ForcedExit(_)
        )
    }

    pub fn is_processable_onchain_operation(&self) -> bool {
        matches!(
            self,
            &ZkSyncOp::Withdraw(_) | &ZkSyncOp::FullExit(_) | &ZkSyncOp::ForcedExit(_)
        )
    }

    pub fn is_priority_op(&self) -> bool {
        matches!(self, &ZkSyncOp::Deposit(_) | &ZkSyncOp::FullExit(_))
    }
}

impl From<NoopOp> for ZkSyncOp {
    fn from(op: NoopOp) -> Self {
        Self::Noop(op)
    }
}

impl From<DepositOp> for ZkSyncOp {
    fn from(op: DepositOp) -> Self {
        Self::Deposit(Box::new(op))
    }
}

impl From<TransferToNewOp> for ZkSyncOp {
    fn from(op: TransferToNewOp) -> Self {
        Self::TransferToNew(Box::new(op))
    }
}

impl From<WithdrawOp> for ZkSyncOp {
    fn from(op: WithdrawOp) -> Self {
        Self::Withdraw(Box::new(op))
    }
}

impl From<CloseOp> for ZkSyncOp {
    fn from(op: CloseOp) -> Self {
        Self::Close(Box::new(op))
    }
}

impl From<TransferOp> for ZkSyncOp {
    fn from(op: TransferOp) -> Self {
        Self::Transfer(Box::new(op))
    }
}

impl From<FullExitOp> for ZkSyncOp {
    fn from(op: FullExitOp) -> Self {
        Self::FullExit(Box::new(op))
    }
}

impl From<ChangePubKeyOp> for ZkSyncOp {
    fn from(op: ChangePubKeyOp) -> Self {
        Self::ChangePubKeyOffchain(Box::new(op))
    }
}

impl From<ForcedExitOp> for ZkSyncOp {
    fn from(op: ForcedExitOp) -> Self {
        Self::ForcedExit(Box::new(op))
    }
}

impl From<SwapOp> for ZkSyncOp {
    fn from(op: SwapOp) -> Self {
        Self::Swap(Box::new(op))
    }
}<|MERGE_RESOLUTION|>--- conflicted
+++ resolved
@@ -139,12 +139,8 @@
             ForcedExitOp::OP_CODE => Ok(ZkSyncOp::ForcedExit(Box::new(
                 ForcedExitOp::from_public_data(&bytes)?,
             ))),
-<<<<<<< HEAD
             SwapOp::OP_CODE => Ok(ZkSyncOp::Swap(Box::new(SwapOp::from_public_data(&bytes)?))),
-            _ => Err(format_err!("Wrong operation type: {}", &op_type)),
-=======
             _ => Err(PublicDataDecodeError::UnknownOperationType),
->>>>>>> 0c4e59fb
         }
     }
 
@@ -160,12 +156,8 @@
             FullExitOp::OP_CODE => Ok(FullExitOp::CHUNKS),
             ChangePubKeyOp::OP_CODE => Ok(ChangePubKeyOp::CHUNKS),
             ForcedExitOp::OP_CODE => Ok(ForcedExitOp::CHUNKS),
-<<<<<<< HEAD
             SwapOp::OP_CODE => Ok(SwapOp::CHUNKS),
-            _ => Err(format_err!("Wrong operation type: {}", &op_type)),
-=======
             _ => Err(UnexpectedOperationType()),
->>>>>>> 0c4e59fb
         }
         .map(|chunks| chunks * CHUNK_BYTES)
     }
@@ -181,12 +173,8 @@
                 Ok(ZkSyncTx::ChangePubKey(Box::new(op.tx.clone())))
             }
             ZkSyncOp::ForcedExit(op) => Ok(ZkSyncTx::ForcedExit(Box::new(op.tx.clone()))),
-<<<<<<< HEAD
             ZkSyncOp::Swap(op) => Ok(ZkSyncTx::Swap(Box::new(op.tx.clone()))),
-            _ => Err(format_err!("Wrong tx type")),
-=======
             _ => Err(UnexpectedOperationType()),
->>>>>>> 0c4e59fb
         }
     }
 
