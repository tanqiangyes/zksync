--- conflicted
+++ resolved
@@ -23,11 +23,7 @@
 }
 
 impl SwapOp {
-<<<<<<< HEAD
-    pub const CHUNKS: usize = 6;
-=======
     pub const CHUNKS: usize = 5;
->>>>>>> 694725c3
     pub const OP_CODE: u8 = 0x09;
 
     pub(crate) fn get_public_data(&self) -> Vec<u8> {
