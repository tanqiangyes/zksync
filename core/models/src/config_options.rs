--- conflicted
+++ resolved
@@ -113,13 +113,8 @@
     pub genesis_tx_hash: H256,
     pub contract_eth_addr: H160,
     pub governance_eth_addr: H160,
-<<<<<<< HEAD
-    pub governance_genesis_tx_hash: H256,
     pub operator_fee_eth_addr: H160,
     pub operator_commit_eth_addr: H160,
-=======
-    pub operator_eth_addr: H160,
->>>>>>> d984587d
     pub operator_private_key: Option<H256>,
     pub chain_id: u8,
     pub gas_price_factor: usize,
@@ -146,13 +141,8 @@
             genesis_tx_hash: parse_env_with("GENESIS_TX_HASH", |s| &s[2..]),
             contract_eth_addr: parse_env_with("CONTRACT_ADDR", |s| &s[2..]),
             governance_eth_addr: parse_env_with("GOVERNANCE_ADDR", |s| &s[2..]),
-<<<<<<< HEAD
-            governance_genesis_tx_hash: parse_env_with("GOVERNANCE_GENESIS_TX_HASH", |s| &s[2..]),
             operator_commit_eth_addr: parse_env_with("OPERATOR_COMMIT_ETH_ADDRESS", |s| &s[2..]),
             operator_fee_eth_addr: parse_env_with("OPERATOR_FEE_ETH_ADDRESS", |s| &s[2..]),
-=======
-            operator_eth_addr: parse_env_with("OPERATOR_ETH_ADDRESS", |s| &s[2..]),
->>>>>>> d984587d
             operator_private_key: if env::var("OPERATOR_PRIVATE_KEY").is_ok() {
                 Some(parse_env("OPERATOR_PRIVATE_KEY"))
             } else {
