--- conflicted
+++ resolved
@@ -181,12 +181,9 @@
     pub miniblock_timings: MiniblockTimings,
     pub prometheus_export_port: u16,
     pub token_price_source: TokenPriceSource,
-<<<<<<< HEAD
+    pub witness_generators: usize,
     /// Fee increase coefficient for fast processing of withdrawal.
     pub ticker_fast_processing_coeff: f64,
-=======
-    pub witness_generators: usize,
->>>>>>> 5c346d6a
 }
 
 impl ConfigurationOptions {
@@ -225,11 +222,8 @@
             miniblock_timings: MiniblockTimings::from_env(),
             prometheus_export_port: parse_env("PROMETHEUS_EXPORT_PORT"),
             token_price_source: TokenPriceSource::from_env(),
-<<<<<<< HEAD
+            witness_generators: parse_env("WITNESS_GENERATORS"),
             ticker_fast_processing_coeff: parse_env("TICKER_FAST_PROCESSING_COEFF"),
-=======
-            witness_generators: parse_env("WITNESS_GENERATORS"),
->>>>>>> 5c346d6a
         }
     }
 }
