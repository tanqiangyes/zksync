--- conflicted
+++ resolved
@@ -51,9 +51,6 @@
 
     // Create client
     let api_url = env::var("PROVER_SERVER_URL").expect("PROVER_SERVER_URL is missing");
-<<<<<<< HEAD
-    let api_client = client::ApiClient::new(&api_url, &worker_name, Some(stop_signal.clone()));
-=======
     let req_server_timeout = env::var("REQ_SERVER_TIMEOUT")
         .expect("REQ_SERVER_TIMEOUT is missing")
         .parse::<u64>()
@@ -65,19 +62,6 @@
         Some(stop_signal.clone()),
         req_server_timeout,
     );
-    // Create prover
-    let jubjub_params = AltJubjubBn256::new();
-    let circuit_params = read_circuit_params();
-    let heartbeat_interval = time::Duration::from_secs(PROVER_HEARTBEAT_INTERVAL);
-    let worker = BabyProver::new(
-        circuit_params,
-        jubjub_params,
-        api_client.clone(),
-        heartbeat_interval,
-        stop_signal,
-    );
-
->>>>>>> be9d733c
     let prover_id_arc = Arc::new(AtomicI32::new(ABSENT_PROVER_ID));
 
     // Handle termination requests.
