--- conflicted
+++ resolved
@@ -34,16 +34,10 @@
 tokio = { version = "0.2", features = ["full"] }
 tokio_old = { package = "tokio", version = "0.1.22" }
 futures = { version = "0.3", features = ["compat"] }
-<<<<<<< HEAD
 actix-rt = "1.1.1"
 actix-cors = "0.3.0-alpha.1"
 actix-web = "3.0.0-beta.4"
-=======
-actix-rt = "0.2.5"
-actix-cors = "0.1.0"
-actix-web = "1.0.8"
 actix-web-httpauth = "0.3.2"
->>>>>>> 936dbf3c
 
 num = { version = "0.2", features = ["serde"] }
 bigdecimal = { version = "0.1", features = ["serde"]}
