//! Generate exit proof for exodus mode given account and token
//! correct verified state should be present in the db (could be restored using `data-restore` module)

use clap::{App, Arg};
use log::info;
use models::node::{Address, TokenId, TokenLike};
<<<<<<< HEAD
use models::EncodedProof;
use num::BigUint;
=======
use models::prover_utils::EncodedProofPlonk;
>>>>>>> d93b08b2
use serde::Serialize;
use std::time::Instant;
use storage::ConnectionPool;

#[derive(Serialize, Debug)]
struct ExitProofData {
    token_id: TokenId,
    owner: Address,
<<<<<<< HEAD
    amount: BigUint,
    proof: EncodedProof,
=======
    amount: BigDecimal,
    proof: EncodedProofPlonk,
>>>>>>> d93b08b2
}

fn main() {
    env_logger::init();

    let cli = App::new("Franklin operator node")
        .author("Matter Labs")
        .arg(
            Arg::with_name("Address")
                .long("address")
                .takes_value(true)
                .required(true)
                .help("Account address of the account"),
        )
        .arg(
            Arg::with_name("Token")
                .long("token")
                .takes_value(true)
                .required(true)
                .help("Token to withdraw - \"ETH\" or address of the ERC20 token"),
        )
        .get_matches();

    let target_account_address: Address = {
        let address = cli.value_of("Address").expect("required argument");
        let value_to_parse = if address.starts_with("0x") {
            &address[2..]
        } else {
            address
        };
        value_to_parse
            .parse()
            .expect("Address should be valid account address")
    };

    let target_token = {
        let token = cli.value_of("Token").expect("required argument");
        serde_json::from_str::<TokenLike>(token).expect("invalid token argument")
    };

    let timer = Instant::now();
    info!("Restoring state from db");
    let connection_pool = ConnectionPool::new(Some(1));
    let storage = connection_pool
        .access_storage()
        .expect("Storage access failed");

    let token_id = storage
        .tokens_schema()
        .get_token(target_token)
        .expect("Db access fail")
        .expect("Token not found")
        .id;
    let accounts = storage
        .chain()
        .state_schema()
        .load_verified_state()
        .expect("Failed to load verified state")
        .1;

    info!("Resotred state from db: {} s", timer.elapsed().as_secs());

    let (proof, amount) =
        prover::exit_proof::create_exit_proof(accounts, target_account_address, token_id)
            .expect("Failed to generate exit proof");

    let proof_data = ExitProofData {
        token_id,
        owner: target_account_address,
        amount,
        proof,
    };

    println!(
        "{}",
        serde_json::to_string(&proof_data).expect("proof data serialize")
    );
}<|MERGE_RESOLUTION|>--- conflicted
+++ resolved
@@ -4,12 +4,8 @@
 use clap::{App, Arg};
 use log::info;
 use models::node::{Address, TokenId, TokenLike};
-<<<<<<< HEAD
-use models::EncodedProof;
+use models::prover_utils::EncodedProofPlonk;
 use num::BigUint;
-=======
-use models::prover_utils::EncodedProofPlonk;
->>>>>>> d93b08b2
 use serde::Serialize;
 use std::time::Instant;
 use storage::ConnectionPool;
@@ -18,13 +14,8 @@
 struct ExitProofData {
     token_id: TokenId,
     owner: Address,
-<<<<<<< HEAD
     amount: BigUint,
-    proof: EncodedProof,
-=======
-    amount: BigDecimal,
     proof: EncodedProofPlonk,
->>>>>>> d93b08b2
 }
 
 fn main() {
