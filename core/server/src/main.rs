--- conflicted
+++ resolved
@@ -144,7 +144,6 @@
 
         log::info!("starting actors");
 
-<<<<<<< HEAD
         // handle ctrl+c
         let (stop_signal_sender, stop_signal_receiver) = mpsc::channel(256);
         {
@@ -156,34 +155,19 @@
             .expect("Error setting Ctrl-C handler");
         }
 
-        let (eth_watch_req_sender, eth_watch_req_receiver) = mpsc::channel(256);
+        let channel_size = 32768;
+        let (eth_watch_req_sender, eth_watch_req_receiver) = mpsc::channel(channel_size);
         let eth_watch_task = start_eth_watch(
             config_opts.clone(),
             eth_watch_req_sender.clone(),
             eth_watch_req_receiver,
         );
-=======
-    let channel_size = 32000;
-    let (eth_watch_req_sender, eth_watch_req_receiver) = mpsc::channel(32000);
-    let eth_watch_task = start_eth_watch(
-        config_opts.clone(),
-        eth_watch_req_sender.clone(),
-        eth_watch_req_receiver,
-        &main_runtime,
-    );
-
-    let (proposed_blocks_sender, proposed_blocks_receiver) = mpsc::channel(channel_size);
-    let (state_keeper_req_sender, state_keeper_req_receiver) = mpsc::channel(channel_size);
-    let (executed_tx_notify_sender, executed_tx_notify_receiver) = mpsc::channel(channel_size);
-    let (mempool_request_sender, mempool_request_receiver) = mpsc::channel(channel_size);
-    let (ticker_request_sender, ticker_request_receiver) = mpsc::channel(channel_size);
->>>>>>> c57f998c
-
-        let (proposed_blocks_sender, proposed_blocks_receiver) = mpsc::channel(256);
-        let (state_keeper_req_sender, state_keeper_req_receiver) = mpsc::channel(256);
-        let (executed_tx_notify_sender, executed_tx_notify_receiver) = mpsc::channel(256);
-        let (mempool_request_sender, mempool_request_receiver) = mpsc::channel(256);
-        let (ticker_request_sender, ticker_request_receiver) = mpsc::channel(512);
+
+        let (proposed_blocks_sender, proposed_blocks_receiver) = mpsc::channel(channel_size);
+        let (state_keeper_req_sender, state_keeper_req_receiver) = mpsc::channel(channel_size);
+        let (executed_tx_notify_sender, executed_tx_notify_receiver) = mpsc::channel(channel_size);
+        let (mempool_request_sender, mempool_request_receiver) = mpsc::channel(channel_size);
+        let (ticker_request_sender, ticker_request_receiver) = mpsc::channel(channel_size);
 
         // Load the most recent pending block from the database.
         let pending_block = observer_mode_final_state
