use pairing::bn256::Bn256;
// use franklin_crypto::jubjub::{FixedGenerators};
// use franklin_crypto::alt_babyjubjub::{AltJubjubBn256};

use failure::{bail, ensure};
use franklin_crypto::eddsa::PrivateKey;
use models::node::block::{Block, ExecutedTx};
use models::node::tx::FranklinTx;
use models::node::{Account, AccountAddress, AccountId, AccountMap, AccountUpdate, Fr};
use plasma::state::{PlasmaState, TxSuccess};
use rayon::prelude::*;
use std::collections::VecDeque;
use std::sync::{Arc, RwLock};
use web3::types::H256;

use models::node::config;

use models::{CommitRequest, NetworkStatus, StateKeeperRequest};
use storage::ConnectionPool;

use bigdecimal::{BigDecimal, FromPrimitive, ToPrimitive, Zero};
use std::sync::mpsc::{Receiver, Sender};

use crate::eth_watch::ETHState;
use itertools::Itertools;
use models::params::BLOCK_SIZE_CHUNKS;
use std::io::BufReader;
use std::time::{Duration, SystemTime, UNIX_EPOCH};

/// Coordinator of tx processing and generation of proofs
pub struct PlasmaStateKeeper {
    /// Current plasma state
    state: PlasmaState,

    /// Promised latest UNIX timestamp of the next block
    next_block_at_max: SystemTime,

    db_conn_pool: ConnectionPool,

    fee_account_address: AccountAddress,

    eth_state: Arc<RwLock<ETHState>>,
}

#[allow(dead_code)]
type RootHash = H256;
#[allow(dead_code)]
type UpdatedAccounts = AccountMap;

impl PlasmaStateKeeper {
    pub fn new(pool: ConnectionPool, eth_state: Arc<RwLock<ETHState>>) -> Self {
        info!("constructing state keeper instance");

        // here we should insert default accounts into the tree
        let storage = pool
            .access_storage()
            .expect("db connection failed for statekeeper");

        let fee_account_address = AccountAddress::default();

        let (last_committed, mut accounts) = storage.load_committed_state(None).expect("db failed");
        // TODO: move genesis block creation to separate routine.
        if last_committed == 0 && accounts.is_empty() {
            let mut fee_account = Account::default();
            fee_account.address = fee_account_address.clone();
            info!("Genesis block created, state: {:#?}", accounts);
            let db_account_update = AccountUpdate::Create {
                address: fee_account_address.clone(),
                nonce: fee_account.nonce,
            };
            accounts.insert(0, fee_account);
            storage.commit_state_update(0, &[(0, db_account_update)]);
            storage.apply_state_update(0);
        }
        let last_verified = storage.get_last_verified_block().expect("db failed");
        let state = PlasmaState::new(accounts, last_committed + 1);
        //let outstanding_txs = storage.count_outstanding_proofs(last_verified).expect("db failed");

        info!(
            "last_committed = {}, last_verified = {}",
            last_committed, last_verified
        );

        // Keeper starts with the NEXT block
        let keeper = PlasmaStateKeeper {
            state,
            next_block_at_max: SystemTime::now() + Duration::from_secs(config::PADDING_INTERVAL),
            db_conn_pool: pool,
            // TODO: load pk from config.
            fee_account_address,
            eth_state,
        };

        let root = keeper.state.root_hash();
        info!("created state keeper, root hash = {}", root);

        keeper
    }

    fn run(
        &mut self,
        rx_for_blocks: Receiver<StateKeeperRequest>,
        tx_for_commitments: Sender<CommitRequest>,
    ) {
        for req in rx_for_blocks {
            match req {
                StateKeeperRequest::GetNetworkStatus(sender) => {
                    let r = sender.send(NetworkStatus {
                        next_block_at_max: Some(
                            self.next_block_at_max
                                .duration_since(UNIX_EPOCH)
                                .unwrap()
                                .as_secs(),
                        ),
                        last_committed: 0,
                        last_verified: 0,
                        outstanding_txs: 0,
                        total_transactions: 0,
                    });
                    if r.is_err() {
                        error!(
                            "StateKeeperRequest::GetNetworkStatus: channel closed, sending failed"
                        );
                    }
                }
                StateKeeperRequest::GetAccount(address, sender) => {
                    let account = self
                        .state
                        .get_account_by_address(&address)
                        .map(|(_, acc)| acc);
                    let r = sender.send(account);
                    if r.is_err() {
                        error!("StateKeeperRequest::GetAccount: channel closed, sending failed");
                    }
                }
                StateKeeperRequest::AddTx(tx, sender) => {
                    let result = self.handle_new_tx(*tx);

                    let r = sender.send(result);
                    if r.is_err() {
                        error!("StateKeeperRequest::AddTransferTx: channel closed, sending failed");
                    }
                }
                StateKeeperRequest::TimerTick => {
                    if self.next_block_at_max <= SystemTime::now() {
                        self.create_new_block(&tx_for_commitments);
                    }
                }
            }
        }
    }

    fn handle_new_tx(&mut self, tx: FranklinTx) -> Result<(), String> {
        //        let account = self
        //            .state
        //            .get_account(tx.from)
        //            .ok_or_else(|| "Account not found.".to_string())?;

        // TODO: (Drogan) proper sign verification. ETH sign for deposit?
        //        let pub_key = account
        //            .get_pub_key()
        //            .ok_or_else(|| "Pubkey expired".to_string())?;
        //        let verified = tx.verify_sig(&pub_key);
        //        if !verified {
        //            let (x, y) = pub_key.0.into_xy();
        //            warn!(
        //                "Signature is invalid: (x,y,s) = ({:?},{:?},{:?}) for pubkey = {:?}, {:?}",
        //                &tx.signature.r_x, &tx.signature.r_y, &tx.signature.s, x, y
        //            );
        //            return Err("Invalid signature".to_string());
        //        }

        let mempool = self
            .db_conn_pool
            .access_mempool()
            .map_err(|e| format!("Failed to connect to mempool. {:?}", e))?;

        mempool
            .add_tx(tx)
            .map_err(|e| format!("Mempool query error:  {:?}", e))?;

        Ok(())
    }

    fn create_new_block(&mut self, tx_for_commitments: &Sender<CommitRequest>) {
        self.next_block_at_max = SystemTime::now() + Duration::from_secs(config::PADDING_INTERVAL);
<<<<<<< HEAD
        let txs = self.prepare_tx_for_block();
        if txs.is_empty() {
            return;
        }
=======

        let txs = self.prepare_tx_for_block();

        if txs.is_empty() {
            return;
        }

>>>>>>> 879e2b0f
        let commit_request = self.apply_txs(txs);

        tx_for_commitments
            .send(commit_request)
            .expect("Commit request send");
<<<<<<< HEAD
=======

>>>>>>> 879e2b0f
        self.state.block_number += 1; // bump current block number as we've made one
    }

    fn prepare_tx_for_block(&self) -> Vec<FranklinTx> {
        // TODO: get proper number of txs from db.
        let txs = self
            .db_conn_pool
            .access_mempool()
            .map(|m| {
                m.get_txs(config::RUNTIME_CONFIG.transfer_batch_size)
                    .expect("Failed to get tx from db")
            })
            .expect("Failed to get txs from mempool");
        let filtered_txs = self.filter_invalid_txs(txs);
        debug!("Preparing block with txs: {:#?}", filtered_txs);
        filtered_txs
    }

    fn filter_invalid_txs(&self, transfer_txs: Vec<FranklinTx>) -> Vec<FranklinTx> {
        let mut filtered_txs = Vec::new();

        let txs_with_correct_nonce = transfer_txs
            .into_iter()
            .group_by(|tx| tx.account())
            .into_iter()
            .map(|(from, txs)| {
                let mut txs = txs.collect::<Vec<_>>();
                txs.sort_by_key(|tx| tx.nonce());

                let mut valid_txs = Vec::new();
                let mut current_nonce = self.account(&from).nonce;
                for tx in txs {
                    if tx.nonce() == current_nonce {
                        valid_txs.push(tx);
                        current_nonce += 1;
                    } else {
                        break;
                    }
                }
                valid_txs
            })
            .fold(Vec::new(), |mut all_txs, mut next_tx_batch| {
                all_txs.append(&mut next_tx_batch);
                all_txs
            });

        filtered_txs.extend(txs_with_correct_nonce.into_iter());

        // Conservative chunk number estimation
        let mut total_chunks = 0;
        filtered_txs
            .into_iter()
            .take_while(|tx| {
                total_chunks += tx.min_number_of_chunks();
                total_chunks <= BLOCK_SIZE_CHUNKS
            })
            .collect()
    }

    fn precheck_tx(&self, tx: &FranklinTx) -> Result<(), failure::Error> {
        if let FranklinTx::Deposit(deposit) = tx {
            let eth_state = self.eth_state.read().expect("eth state rlock");
            if let Some(locked_balance) = eth_state
                .locked_balances
                .get(&(deposit.to.clone(), deposit.token))
            {
                ensure!(
                    locked_balance.amount > deposit.amount,
                    "Locked amount insufficient"
                );
                ensure!(
                    locked_balance.blocks_left_until_unlock > 10,
                    "Locked balance will unlock soon"
                );
            } else {
                bail!("Onchain balance is not locked");
            }
        }
        Ok(())
    }

    fn apply_txs(&mut self, transactions: Vec<FranklinTx>) -> CommitRequest {
        info!("Creating block, size: {}", transactions.len());
        // collect updated state
        let mut accounts_updated = Vec::new();
        let mut fees = Vec::new();
        let mut ops = Vec::new();
        let mut chunks_used = 0;

        for tx in transactions.into_iter() {
            if chunks_used >= BLOCK_SIZE_CHUNKS {
                break;
            }

            if let Err(e) = self.precheck_tx(&tx) {
                error!("Tx {} is not ready: {}", hex::encode(tx.hash()), e);
                continue;
            }

            let mut tx_updates = self.state.apply_tx(tx.clone());

            match tx_updates {
                Ok(TxSuccess {
                    fee,
                    mut updates,
                    executed_op,
                }) => {
                    chunks_used += executed_op.chunks();
                    accounts_updated.append(&mut updates);
                    fees.push(fee);
                    let exec_result = ExecutedTx {
                        tx,
                        success: true,
                        op: Some(executed_op),
                        fail_reason: None,
                    };
                    ops.push(exec_result);
                }
                Err(e) => {
                    error!("Failed to execute transaction: {:?}, {:?}", tx, e);
                    let exec_result = ExecutedTx {
                        tx,
                        success: false,
                        op: None,
                        fail_reason: Some(e.to_string()),
                    };
                    ops.push(exec_result);
                }
            };
        }

        let (fee_account_id, fee_updates) =
            self.state.collect_fee(&fees, &self.fee_account_address);
        accounts_updated.extend(fee_updates.into_iter());

        let block = Block {
            block_number: self.state.block_number,
            new_root_hash: self.state.root_hash(),
            fee_account: fee_account_id,
            block_transactions: ops,
        };

        CommitRequest {
            block,
            accounts_updated,
        }
    }

    fn account(&self, address: &AccountAddress) -> Account {
        self.state
            .get_account_by_address(address)
            .unwrap_or_default()
            .1
    }
}

pub fn start_state_keeper(
    mut sk: PlasmaStateKeeper,
    rx_for_blocks: Receiver<StateKeeperRequest>,
    tx_for_commitments: Sender<CommitRequest>,
) {
    std::thread::Builder::new()
        .name("state_keeper".to_string())
        .spawn(move || sk.run(rx_for_blocks, tx_for_commitments))
        .expect("State keeper thread");
}

#[test]
fn test_read_private_key() {
    //    let pk_bytes =
    //        hex::decode("8ea0225bbf7f3689eb8ba6f8d7bef3d8ae2541573d71711a28d5149807b40805").unwrap();
    //    let private_key: PrivateKey<Bn256> =
    //        PrivateKey::read(BufReader::new(pk_bytes.as_slice())).unwrap();
    //
    //    let padding_account_id = 2;
    //
    //    let nonce = 0;
    //    let _tx = TransferTx::create_signed_tx(
    //        padding_account_id, // from
    //        0,                  // to
    //        BigDecimal::zero(), // amount
    //        BigDecimal::zero(), // fee
    //        nonce,              // nonce
    //        2_147_483_647,      // good until max_block
    //        &private_key,
    //    );

    //let pub_key = PublicKey::from_private(private_key, FixedGenerators::SpendingKeyGenerator, &params::JUBJUB_PARAMS as &franklin_crypto::alt_babyjubjub::AltJubjubBn256);
    //assert!( tx.verify_sig(&pub_key) );
}<|MERGE_RESOLUTION|>--- conflicted
+++ resolved
@@ -56,14 +56,16 @@
             .access_storage()
             .expect("db connection failed for statekeeper");
 
-        let fee_account_address = AccountAddress::default();
+        let fee_account_address =
+            AccountAddress::from_hex("0x123456789123456789123456789123456789123456789123456789")
+                .unwrap();
 
         let (last_committed, mut accounts) = storage.load_committed_state(None).expect("db failed");
+        debug!("accounts: {:?}", accounts);
         // TODO: move genesis block creation to separate routine.
         if last_committed == 0 && accounts.is_empty() {
             let mut fee_account = Account::default();
             fee_account.address = fee_account_address.clone();
-            info!("Genesis block created, state: {:#?}", accounts);
             let db_account_update = AccountUpdate::Create {
                 address: fee_account_address.clone(),
                 nonce: fee_account.nonce,
@@ -71,6 +73,7 @@
             accounts.insert(0, fee_account);
             storage.commit_state_update(0, &[(0, db_account_update)]);
             storage.apply_state_update(0);
+            info!("Genesis block created, state: {:#?}", accounts);
         }
         let last_verified = storage.get_last_verified_block().expect("db failed");
         let state = PlasmaState::new(accounts, last_committed + 1);
@@ -184,29 +187,15 @@
 
     fn create_new_block(&mut self, tx_for_commitments: &Sender<CommitRequest>) {
         self.next_block_at_max = SystemTime::now() + Duration::from_secs(config::PADDING_INTERVAL);
-<<<<<<< HEAD
         let txs = self.prepare_tx_for_block();
         if txs.is_empty() {
             return;
         }
-=======
-
-        let txs = self.prepare_tx_for_block();
-
-        if txs.is_empty() {
-            return;
-        }
-
->>>>>>> 879e2b0f
         let commit_request = self.apply_txs(txs);
 
         tx_for_commitments
             .send(commit_request)
             .expect("Commit request send");
-<<<<<<< HEAD
-=======
-
->>>>>>> 879e2b0f
         self.state.block_number += 1; // bump current block number as we've made one
     }
 
@@ -267,6 +256,8 @@
     }
 
     fn precheck_tx(&self, tx: &FranklinTx) -> Result<(), failure::Error> {
+        return Ok(());
+        unimplemented!();
         if let FranklinTx::Deposit(deposit) = tx {
             let eth_state = self.eth_state.read().expect("eth state rlock");
             if let Some(locked_balance) = eth_state
