use rand::Rng;
use web3::types::Address;

/// TestAccount is an account with random generated keys and address.
pub struct TestAccount {
    pub private_key: franklin_crypto::eddsa::PrivateKey<pairing::bn256::Bn256>,
    pub public_key: franklin_crypto::eddsa::PublicKey<pairing::bn256::Bn256>,
    pub address: web3::types::Address,
}

// TODO: move to helper crate
impl TestAccount {
    pub fn new() -> Self {
        let rng = &mut rand::thread_rng();
        let p_g = franklin_crypto::alt_babyjubjub::FixedGenerators::SpendingKeyGenerator;
        let jubjub_params = &franklin_crypto::alt_babyjubjub::AltJubjubBn256::new();
        let private_key = franklin_crypto::eddsa::PrivateKey::<pairing::bn256::Bn256>(rng.gen());
        let public_key = franklin_crypto::eddsa::PublicKey::<pairing::bn256::Bn256>::from_private(
            &private_key,
            p_g,
            jubjub_params,
        );
<<<<<<< HEAD
        let address =
            Address::from_slice(&models::node::account::PubKeyHash::from_pubkey(public_key).data);
=======
        let address = models::node::account::AccountAddress::from_pubkey(&public_key);
>>>>>>> cfa5fbea
        let public_key = franklin_crypto::eddsa::PublicKey::<pairing::bn256::Bn256>::from_private(
            &private_key,
            p_g,
            jubjub_params,
        );
        TestAccount {
            private_key,
            public_key,
            address,
        }
    }
}

impl Default for TestAccount {
    fn default() -> Self {
        TestAccount::new()
    }
}<|MERGE_RESOLUTION|>--- conflicted
+++ resolved
@@ -20,12 +20,7 @@
             p_g,
             jubjub_params,
         );
-<<<<<<< HEAD
-        let address =
-            Address::from_slice(&models::node::account::PubKeyHash::from_pubkey(public_key).data);
-=======
-        let address = models::node::account::AccountAddress::from_pubkey(&public_key);
->>>>>>> cfa5fbea
+        let address = unimplemented!("use account address");
         let public_key = franklin_crypto::eddsa::PublicKey::<pairing::bn256::Bn256>::from_private(
             &private_key,
             p_g,
