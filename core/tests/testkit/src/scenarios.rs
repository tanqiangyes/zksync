--- conflicted
+++ resolved
@@ -88,19 +88,6 @@
 
     let deposit_amount = parse_ether("1.0").unwrap();
 
-<<<<<<< HEAD
-    let mut tokens = vec![];
-    for token in 0..=1 {
-        perform_basic_operations(
-            TokenId(token),
-            &mut test_setup,
-            deposit_amount.clone(),
-            BlockProcessing::CommitAndVerify,
-        )
-        .await;
-        tokens.push(TokenId(token));
-    }
-=======
     let token = 1;
     perform_basic_operations(
         token,
@@ -110,7 +97,6 @@
     )
     .await;
     let tokens = vec![token];
->>>>>>> 6a56c160
 
     verify_restore(
         &testkit_config.web3_url,
