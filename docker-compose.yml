--- conflicted
+++ resolved
@@ -65,7 +65,6 @@
       - ETHEREUM_JSONRPC_VARIANT=geth
       - ETHEREUM_JSONRPC_HTTP_URL=http://geth:8545
       - COIN=DAI
-<<<<<<< HEAD
   tesseracts:
     image: "adria0/tesseracts"
     command: --cfg /tesseracts.toml -vvv
@@ -76,6 +75,3 @@
     - type: bind
       source: ./volumes/tesseracts
       target: /var/lib/tesseracts/data
-=======
->>>>>>> 7caf798a
-    