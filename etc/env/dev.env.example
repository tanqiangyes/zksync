--- conflicted
+++ resolved
@@ -154,16 +154,14 @@
 
 PROMETHEUS_EXPORT_PORT=3312
 
-<<<<<<< HEAD
-# Determines the required minimum account age for `ForcedExit` operation to be allowed.
-# It is set to 0 for the development purpuces (e.g. tests), but it is recommended to keep this
-# value at least 24 hours for production.
-# Type of value is seconds.
-FORCED_EXIT_MINIMUM_ACCOUNT_AGE_SECS=0
-=======
 # Fee increase coefficient for fast processing of withdrawal.
 TICKER_FAST_PROCESSING_COEFF=10.0
 
 # Amount of threads to use to generate witness for blocks.
 WITNESS_GENERATORS=2
->>>>>>> fd721ee9
+
+# Determines the required minimum account age for `ForcedExit` operation to be allowed.
+# It is set to 0 for the development purpuces (e.g. tests), but it is recommended to keep this
+# value at least 24 hours for production.
+# Type of value is seconds.
+FORCED_EXIT_MINIMUM_ACCOUNT_AGE_SECS=0