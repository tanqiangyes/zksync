--- conflicted
+++ resolved
@@ -4,15 +4,8 @@
 
 Directory contains three subfolders:
 
-<<<<<<< HEAD
-- `constant`: Data that remains the same between various runs, filled manually and committed to the repository.
-  For example, private / public keys of test accounts.
-- `volatile`: Data that may change, filled by scripts and is **not** committed to the repository.
-  For example, deployed contracts addresses.
-- `sdk`: Data used to test SDK implementations.
-=======
 - `constant`: Data that remains the same between various runs, filled manually and committed to the repository. For
   example, private / public keys of test accounts.
 - `volatile`: Data that may change, filled by scripts and is **not** committed to the repository. For example, deployed
   contracts addresses.
->>>>>>> 1259956e
+- `sdk`: Data used to test SDK implementations.