--- conflicted
+++ resolved
@@ -1,25 +1,20 @@
 import { Command } from 'commander';
 import * as utils from './utils';
 
-<<<<<<< HEAD
-const IGNORED_DIRS = ['target', 'node_modules', 'volumes', 'build', 'dist', '.git', 'generated', 'grafonnet-lib'];
-const IGNORED_FILES = ['KeysWithPlonkVerifier.sol', 'TokenInit.sol'];
-=======
-const IGNORED = [
+const IGNORED_DIRS = [
     'target',
     'node_modules',
     'volumes',
     'build',
     'dist',
     '.git',
-    // Below are generated contracts.
+    'generated',
+    'grafonnet-lib',
     'cache',
     'artifacts',
-    'typechain',
-    'KeysWithPlonkVerifier.sol',
-    'TokenInit.sol'
+    'typechain'
 ];
->>>>>>> a6a31d89
+const IGNORED_FILES = ['KeysWithPlonkVerifier.sol', 'TokenInit.sol'];
 const EXTENSIONS = ['ts', 'md', 'sol'];
 
 // If you wonder why this is written so obscurely through find and not through .prettierignore and globs,
