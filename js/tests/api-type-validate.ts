--- conflicted
+++ resolved
@@ -311,39 +311,24 @@
             console.log('changePubKey hash:', changePubKey.txHash);
         }
 
-<<<<<<< HEAD
         const tranferFee = await syncWallet.provider.getTransactionFee("Transfer", "0x7639d75b7cb9f536ea82e1954f8555dc6ef64fd6", token);
         const transfer = await syncWallet.syncTransfer({
             to: ethWallet2.address,
             token,
-            amount: parseEther("3"),
+            amount: syncProvider.tokenSet.parseToken(token, "3"),
             fee: tranferFee.total_fee
-=======
-        const transfer = await syncWallet.syncTransfer({
-            to: ethWallet2.address,
-            token,
-            amount: syncProvider.tokenSet.parseToken(token, "3"),
->>>>>>> 051fe03f
         });
         await transfer.awaitReceipt();
         console.log('transfer hash:', transfer.txHash);
 
 
-<<<<<<< HEAD
         const withdrawFee = await syncWallet.provider.getTransactionFee("Withdraw", "0x7639d75b7cb9f536ea82e1954f8555dc6ef64fd6", token);
         const withdraw = await syncWallet.withdrawFromSyncToEthereum({
             ethAddress: syncWallet.address(),
             token,
-            amount: parseEther("2"),
+            amount: syncProvider.tokenSet.parseToken(token, "2"),
             fee: withdrawFee.total_fee
-        })
-=======
-        const withdraw = await syncWallet.withdrawFromSyncToEthereum({
-            ethAddress: syncWallet.address(),
-            token,
-            amount: syncProvider.tokenSet.parseToken(token, "2"),
-        });
->>>>>>> 051fe03f
+        });
         await withdraw.awaitReceipt();
         console.log('withdraw hash:', withdraw.txHash);
 
@@ -367,15 +352,10 @@
     await checkStatusResponseType();
     await checkTestnetConfigResponseType();
 
-<<<<<<< HEAD
     console.log("Checking prover unstarted jobs endpoint");
     await checkProverUnstartedJobsCountResponseType();
 
-    console.log("Checking account and tx history");
-    await checkAccountInfoResponseType(syncWallet.address());
-=======
     console.log("Checking tx history");
->>>>>>> 051fe03f
     await checkTxHistoryResponseType(syncWallet.address());
     
     const numBlocksToCheck = 10;
