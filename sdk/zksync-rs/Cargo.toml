--- conflicted
+++ resolved
@@ -5,20 +5,12 @@
 edition = "2018"
 
 [dependencies]
-<<<<<<< HEAD
-models = { path = "../../core/lib/models", version = "0.0.1" }
-eth_client = { path = "../../core/lib/eth_client", version = "0.1.0" }
-eth_signer = { path = "../../core/lib/eth_signer", version = "0.1.0" }
-zksync_crypto = { path = "../../core/lib/crypto", version = "0.1.0" }
-zksync_utils = { path = "../../core/lib/utils", version = "0.1.0" }
-zksync_contracts = { path = "../../core/lib/contracts", version = "0.1.0" }
-=======
 zksync_types = { path = "../../core/lib/types", version = "1.0" }
 zksync_eth_client = { path = "../../core/lib/eth_client", version = "1.0" }
+eth_signer = { path = "../../core/lib/eth_signer", version = "0.1.0" }
 zksync_crypto = { path = "../../core/lib/crypto", version = "1.0" }
 zksync_utils = { path = "../../core/lib/utils", version = "1.0" }
 zksync_contracts = { path = "../../core/lib/contracts", version = "1.0" }
->>>>>>> 26e1bd3f
 
 bellman = { package = "bellman_ce", git = "https://github.com/matter-labs/bellman", branch = "plonk_release" }
 sha2 = "0.8"
