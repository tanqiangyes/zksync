--- conflicted
+++ resolved
@@ -28,9 +28,8 @@
         }
     }
 
-<<<<<<< HEAD
     /// Sends the transaction, returning the handle for its awaiting.
-    pub async fn send(self) -> Result<SyncTransactionHandle, ClientError> {
+    pub async fn tx(self) -> Result<FranklinTx, ClientError> {
         let fee_token = self
             .fee_token
             .ok_or_else(|| ClientError::MissingRequiredField("token".into()))?;
@@ -52,25 +51,6 @@
                 fee.total_fee
             }
         };
-=======
-    /// Directly returns the signed change public key transaction for the subsequent usage.
-    pub async fn tx(self) -> Result<FranklinTx, ClientError> {
-        // Currently fees aren't supported by ChangePubKey tx, but they will be in the near future.
-        // let fee = match self.fee {
-        //     Some(fee) => fee,
-        //     None => {
-        //         let fee = self
-        //             .wallet
-        //             .provider
-        //             .get_tx_fee(TxFeeTypes::Transfer, self.wallet.address(), fee_token.id)
-        //             .await?;
-        //         fee.total_fee
-        //     }
-        // };
-        // let _fee_token = self
-        //     .fee_token
-        //     .ok_or_else(|| ClientError::MissingRequiredField("token".into()))?;
->>>>>>> ec20c91f
 
         let nonce = match self.nonce {
             Some(nonce) => nonce,
@@ -84,17 +64,13 @@
             }
         };
 
-        self.wallet
-            .signer
-<<<<<<< HEAD
-            .sign_change_pubkey_tx(nonce, self.onchain_auth, fee_token, fee)
-            .map_err(ClientError::SigningError)?;
-=======
-            .sign_change_pubkey_tx(nonce, self.onchain_auth)
-            .map(|tx| FranklinTx::ChangePubKey(Box::new(tx)))
-            .map_err(ClientError::SigningError)
+        Ok(FranklinTx::from(
+            self.wallet
+                .signer
+                .sign_change_pubkey_tx(nonce, self.onchain_auth, fee_token, fee)
+                .map_err(ClientError::SigningError)?,
+        ))
     }
->>>>>>> ec20c91f
 
     /// Sends the transaction, returning the handle for its awaiting.
     pub async fn send(self) -> Result<SyncTransactionHandle, ClientError> {
