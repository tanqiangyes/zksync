--- conflicted
+++ resolved
@@ -48,11 +48,8 @@
     abstract getTokenPrice(tokenLike: TokenLike): Promise<number>;
     abstract getEthTxForWithdrawal(withdrawalHash: string): Promise<string>;
     abstract getNFT(id: number): Promise<NFTInfo>;
-<<<<<<< HEAD
     abstract getNFTOwner(id: number): Promise<number>;
-=======
     abstract toggle2FA(data: Toggle2FARequest): Promise<boolean>;
->>>>>>> 36e8f384
 
     async updateTokenSet(): Promise<void> {
         const updatedTokenSet = new TokenSet(await this.getTokens());
